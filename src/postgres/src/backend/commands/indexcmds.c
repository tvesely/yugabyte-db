--- conflicted
+++ resolved
@@ -1887,12 +1887,8 @@
 		 * HOT-chain or the extension of the chain is HOT-safe for this index.
 		 */
 
-<<<<<<< HEAD
 		/* Set ActiveSnapshot since functions in the indexes may need it */
 		PushActiveSnapshot(GetTransactionSnapshot());
-=======
-	YBIncrementDdlNestingLevel(YB_DDL_MODE_VERSION_INCREMENT);
->>>>>>> 340212f0
 
 		/* Perform concurrent build of index */
 		index_concurrently_build(relationId, indexRelationId);
@@ -1920,7 +1916,6 @@
 									 PROGRESS_CREATEIDX_PHASE_WAIT_2);
 		WaitForLockers(heaplocktag, ShareLock, true);
 
-<<<<<<< HEAD
 		/*
 		 * Now take the "reference snapshot" that will be used by validate_index()
 		 * to filter candidate tuples.  Beware!  There might still be snapshots in
@@ -1938,10 +1933,6 @@
 		 */
 		snapshot = RegisterSnapshot(GetTransactionSnapshot());
 		PushActiveSnapshot(snapshot);
-=======
-	StartTransactionCommand();
-	YBIncrementDdlNestingLevel(YB_DDL_MODE_VERSION_INCREMENT);
->>>>>>> 340212f0
 
 		/*
 		 * Scan the index and the heap, insert any missing index entries.
@@ -2015,8 +2006,7 @@
 
 		StartTransactionCommand();
 
-		YBIncrementDdlNestingLevel(true /* is_catalog_version_increment */,
-								   false /* is_breaking_catalog_change */);
+		YBIncrementDdlNestingLevel(YB_DDL_MODE_VERSION_INCREMENT);
 
 		/* Wait for all backends to have up-to-date version. */
 		YbWaitForBackendsCatalogVersion();
@@ -2046,8 +2036,7 @@
 										"concurrent index backfill");
 
 		StartTransactionCommand();
-		YBIncrementDdlNestingLevel(true /* is_catalog_version_increment */,
-								   false /* is_breaking_catalog_change */);
+		YBIncrementDdlNestingLevel(YB_DDL_MODE_VERSION_INCREMENT);
 
 		/* Wait for all backends to have up-to-date version. */
 		YbWaitForBackendsCatalogVersion();
