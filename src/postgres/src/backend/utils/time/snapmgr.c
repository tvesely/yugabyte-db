/*-------------------------------------------------------------------------
 *
 * snapmgr.c
 *		PostgreSQL snapshot manager
 *
 * We keep track of snapshots in two ways: those "registered" by resowner.c,
 * and the "active snapshot" stack.  All snapshots in either of them live in
 * persistent memory.  When a snapshot is no longer in any of these lists
 * (tracked by separate refcounts on each snapshot), its memory can be freed.
 *
 * The FirstXactSnapshot, if any, is treated a bit specially: we increment its
 * regd_count and list it in RegisteredSnapshots, but this reference is not
 * tracked by a resource owner. We used to use the TopTransactionResourceOwner
 * to track this snapshot reference, but that introduces logical circularity
 * and thus makes it impossible to clean up in a sane fashion.  It's better to
 * handle this reference as an internally-tracked registration, so that this
 * module is entirely lower-level than ResourceOwners.
 *
 * Likewise, any snapshots that have been exported by pg_export_snapshot
 * have regd_count = 1 and are listed in RegisteredSnapshots, but are not
 * tracked by any resource owner.
 *
 * Likewise, the CatalogSnapshot is listed in RegisteredSnapshots when it
 * is valid, but is not tracked by any resource owner.
 *
 * The same is true for historic snapshots used during logical decoding,
 * their lifetime is managed separately (as they live longer than one xact.c
 * transaction).
 *
 * These arrangements let us reset MyProc->xmin when there are no snapshots
 * referenced by this transaction, and advance it when the one with oldest
 * Xmin is no longer referenced.  For simplicity however, only registered
 * snapshots not active snapshots participate in tracking which one is oldest;
 * we don't try to change MyProc->xmin except when the active-snapshot
 * stack is empty.
 *
 *
 * Portions Copyright (c) 1996-2022, PostgreSQL Global Development Group
 * Portions Copyright (c) 1994, Regents of the University of California
 *
 * IDENTIFICATION
 *	  src/backend/utils/time/snapmgr.c
 *
 *-------------------------------------------------------------------------
 */
#include "postgres.h"

#include <sys/stat.h>
#include <unistd.h>

#include "access/subtrans.h"
#include "access/transam.h"
#include "access/xact.h"
#include "access/xlog.h"
#include "catalog/catalog.h"
#include "datatype/timestamp.h"
#include "lib/pairingheap.h"
#include "miscadmin.h"
#include "storage/predicate.h"
#include "storage/proc.h"
#include "storage/procarray.h"
#include "storage/sinval.h"
#include "storage/sinvaladt.h"
#include "storage/spin.h"
#include "utils/builtins.h"
#include "utils/memutils.h"
#include "utils/old_snapshot.h"
#include "utils/rel.h"
#include "utils/resowner_private.h"
#include "utils/snapmgr.h"
#include "utils/syscache.h"
#include "utils/timestamp.h"

/* Yugabyte includes */
#include "pg_yb_utils.h"

/*
 * GUC parameters
 */
int			old_snapshot_threshold; /* number of minutes, -1 disables */

volatile OldSnapshotControlData *oldSnapshotControl;


/*
 * CurrentSnapshot points to the only snapshot taken in transaction-snapshot
 * mode, and to the latest one taken in a read-committed transaction.
 * SecondarySnapshot is a snapshot that's always up-to-date as of the current
 * instant, even in transaction-snapshot mode.  It should only be used for
 * special-purpose code (say, RI checking.)  CatalogSnapshot points to an
 * MVCC snapshot intended to be used for catalog scans; we must invalidate it
 * whenever a system catalog change occurs.
 *
 * These SnapshotData structs are static to simplify memory allocation
 * (see the hack in GetSnapshotData to avoid repeated malloc/free).
 */
static SnapshotData CurrentSnapshotData = {SNAPSHOT_MVCC};
static SnapshotData SecondarySnapshotData = {SNAPSHOT_MVCC};
SnapshotData CatalogSnapshotData = {SNAPSHOT_MVCC};
SnapshotData SnapshotSelfData = {SNAPSHOT_SELF};
SnapshotData SnapshotAnyData = {SNAPSHOT_ANY};

/* Pointers to valid snapshots */
static Snapshot CurrentSnapshot = NULL;
static Snapshot SecondarySnapshot = NULL;
static Snapshot CatalogSnapshot = NULL;
static Snapshot HistoricSnapshot = NULL;

/*
 * These are updated by GetSnapshotData.  We initialize them this way
 * for the convenience of TransactionIdIsInProgress: even in bootstrap
 * mode, we don't want it to say that BootstrapTransactionId is in progress.
 */
TransactionId TransactionXmin = FirstNormalTransactionId;
TransactionId RecentXmin = FirstNormalTransactionId;

/* (table, ctid) => (cmin, cmax) mapping during timetravel */
static HTAB *tuplecid_data = NULL;

/*
 * Elements of the active snapshot stack.
 *
 * Each element here accounts for exactly one active_count on SnapshotData.
 *
 * NB: the code assumes that elements in this list are in non-increasing
 * order of as_level; also, the list must be NULL-terminated.
 */
typedef struct ActiveSnapshotElt
{
	Snapshot	as_snap;
	int			as_level;
	struct ActiveSnapshotElt *as_next;
} ActiveSnapshotElt;

/* Top of the stack of active snapshots */
static ActiveSnapshotElt *ActiveSnapshot = NULL;

/* Bottom of the stack of active snapshots */
static ActiveSnapshotElt *OldestActiveSnapshot = NULL;

/*
 * Currently registered Snapshots.  Ordered in a heap by xmin, so that we can
 * quickly find the one with lowest xmin, to advance our MyProc->xmin.
 */
static int	xmin_cmp(const pairingheap_node *a, const pairingheap_node *b,
					 void *arg);

static pairingheap RegisteredSnapshots = {&xmin_cmp, NULL, NULL};

/* first GetTransactionSnapshot call in a transaction? */
bool		FirstSnapshotSet = false;

/*
 * Remember the serializable transaction snapshot, if any.  We cannot trust
 * FirstSnapshotSet in combination with IsolationUsesXactSnapshot(), because
 * GUC may be reset before us, changing the value of IsolationUsesXactSnapshot.
 */
static Snapshot FirstXactSnapshot = NULL;

/* Define pathname of exported-snapshot files */
#define SNAPSHOT_EXPORT_DIR "pg_snapshots"

/* Structure holding info about exported snapshot. */
typedef struct ExportedSnapshot
{
	char	   *snapfile;
	Snapshot	snapshot;
} ExportedSnapshot;

/* Current xact's exported snapshots (a list of ExportedSnapshot structs) */
static List *exportedSnapshots = NIL;

/* Prototypes for local functions */
static TimestampTz AlignTimestampToMinuteBoundary(TimestampTz ts);
static Snapshot CopySnapshot(Snapshot snapshot);
static void FreeSnapshot(Snapshot snapshot);
static void SnapshotResetXmin(void);

/*
 * Snapshot fields to be serialized.
 *
 * Only these fields need to be sent to the cooperating backend; the
 * remaining ones can (and must) be set by the receiver upon restore.
 */
typedef struct SerializedSnapshotData
{
	TransactionId xmin;
	TransactionId xmax;
	uint32		xcnt;
	int32		subxcnt;
	bool		suboverflowed;
	bool		takenDuringRecovery;
	CommandId	curcid;
	TimestampTz whenTaken;
	XLogRecPtr	lsn;
} SerializedSnapshotData;

Size
SnapMgrShmemSize(void)
{
	Size		size;

	size = offsetof(OldSnapshotControlData, xid_by_minute);
	if (old_snapshot_threshold > 0)
		size = add_size(size, mul_size(sizeof(TransactionId),
									   OLD_SNAPSHOT_TIME_MAP_ENTRIES));

	return size;
}

/*
 * Initialize for managing old snapshot detection.
 */
void
SnapMgrInit(void)
{
	bool		found;

	/*
	 * Create or attach to the OldSnapshotControlData structure.
	 */
	oldSnapshotControl = (volatile OldSnapshotControlData *)
		ShmemInitStruct("OldSnapshotControlData",
						SnapMgrShmemSize(), &found);

	if (!found)
	{
		SpinLockInit(&oldSnapshotControl->mutex_current);
		oldSnapshotControl->current_timestamp = 0;
		SpinLockInit(&oldSnapshotControl->mutex_latest_xmin);
		oldSnapshotControl->latest_xmin = InvalidTransactionId;
		oldSnapshotControl->next_map_update = 0;
		SpinLockInit(&oldSnapshotControl->mutex_threshold);
		oldSnapshotControl->threshold_timestamp = 0;
		oldSnapshotControl->threshold_xid = InvalidTransactionId;
		oldSnapshotControl->head_offset = 0;
		oldSnapshotControl->head_timestamp = 0;
		oldSnapshotControl->count_used = 0;
	}
}

/*
 * GetTransactionSnapshot
 *		Get the appropriate snapshot for a new query in a transaction.
 *
 * Note that the return value may point at static storage that will be modified
 * by future calls and by CommandCounterIncrement().  Callers should call
 * RegisterSnapshot or PushActiveSnapshot on the returned snap if it is to be
 * used very long.
 */
Snapshot
GetTransactionSnapshot(void)
{
	/*
	 * Return historic snapshot if doing logical decoding. We'll never need a
	 * non-historic transaction snapshot in this (sub-)transaction, so there's
	 * no need to be careful to set one up for later calls to
	 * GetTransactionSnapshot().
	 */
	if (HistoricSnapshotActive())
	{
		Assert(!FirstSnapshotSet);
		return HistoricSnapshot;
	}

	/* First call in transaction? */
	if (!FirstSnapshotSet)
	{
		/*
		 * Don't allow catalog snapshot to be older than xact snapshot.  Must
		 * do this first to allow the empty-heap Assert to succeed.
		 */
		InvalidateCatalogSnapshot();

		Assert(pairingheap_is_empty(&RegisteredSnapshots));
		Assert(FirstXactSnapshot == NULL);

		if (IsInParallelMode())
			elog(ERROR,
				 "cannot take query snapshot during a parallel operation");

		/*
		 * In transaction-snapshot mode, the first snapshot must live until
		 * end of xact regardless of what the caller does with it, so we must
		 * make a copy of it rather than returning CurrentSnapshotData
		 * directly.  Furthermore, if we're running in serializable mode,
		 * predicate.c needs to wrap the snapshot fetch in its own processing.
		 */
		if (IsolationUsesXactSnapshot())
		{
			/* First, create the snapshot in CurrentSnapshotData */
			if (IsolationIsSerializable())
				CurrentSnapshot = GetSerializableTransactionSnapshot(&CurrentSnapshotData);
			else
				CurrentSnapshot = GetSnapshotData(&CurrentSnapshotData);
			/* Make a saved copy */
			CurrentSnapshot = CopySnapshot(CurrentSnapshot);
			FirstXactSnapshot = CurrentSnapshot;
			/* Mark it as "registered" in FirstXactSnapshot */
			FirstXactSnapshot->regd_count++;
			pairingheap_add(&RegisteredSnapshots, &FirstXactSnapshot->ph_node);
		}
		else
			CurrentSnapshot = GetSnapshotData(&CurrentSnapshotData);

		FirstSnapshotSet = true;
		return CurrentSnapshot;
	}

	if (IsolationUsesXactSnapshot())
		return CurrentSnapshot;

	/* Don't allow catalog snapshot to be older than xact snapshot. */
	InvalidateCatalogSnapshot();

	CurrentSnapshot = GetSnapshotData(&CurrentSnapshotData);

	/*
	 * YB: We have to RESET read point in YSQL for READ COMMITTED isolation level.
	 * A read point is analogous to the snapshot in PostgreSQL.
	 *
	 * We also need to flush all earlier operations so that they complete on the
	 * previous snapshot.
	 *
	 * READ COMMITTED semantics don't apply to DDLs.
	 */
	if (IsYBReadCommitted() && !YBCPgIsDdlMode())
	{
		HandleYBStatus(YBCPgFlushBufferedOperations());
		/* If this is a retry for a kReadRestart error, avoid resetting the read point */
		if (!YBCIsRestartReadPointRequested())
		{
			elog(DEBUG2, "Resetting read point for statement in Read Committed txn");
			HandleYBStatus(YBCPgResetTransactionReadPoint());
		}
	}

	return CurrentSnapshot;
}

/*
 * GetLatestSnapshot
 *		Get a snapshot that is up-to-date as of the current instant,
 *		even if we are executing in transaction-snapshot mode.
 */
Snapshot
GetLatestSnapshot(void)
{
	/*
	 * We might be able to relax this, but nothing that could otherwise work
	 * needs it.
	 */
	if (IsInParallelMode())
		elog(ERROR,
			 "cannot update SecondarySnapshot during a parallel operation");

	/*
	 * So far there are no cases requiring support for GetLatestSnapshot()
	 * during logical decoding, but it wouldn't be hard to add if required.
	 */
	Assert(!HistoricSnapshotActive());

	/* If first call in transaction, go ahead and set the xact snapshot */
	if (!FirstSnapshotSet)
		return GetTransactionSnapshot();

	SecondarySnapshot = GetSnapshotData(&SecondarySnapshotData);

	return SecondarySnapshot;
}

/*
 * GetOldestSnapshot
 *
 *		Get the transaction's oldest known snapshot, as judged by the LSN.
 *		Will return NULL if there are no active or registered snapshots.
 */
Snapshot
GetOldestSnapshot(void)
{
	Snapshot	OldestRegisteredSnapshot = NULL;
	XLogRecPtr	RegisteredLSN = InvalidXLogRecPtr;

	if (!pairingheap_is_empty(&RegisteredSnapshots))
	{
		OldestRegisteredSnapshot = pairingheap_container(SnapshotData, ph_node,
														 pairingheap_first(&RegisteredSnapshots));
		RegisteredLSN = OldestRegisteredSnapshot->lsn;
	}

	if (OldestActiveSnapshot != NULL)
	{
		XLogRecPtr	ActiveLSN = OldestActiveSnapshot->as_snap->lsn;

		if (XLogRecPtrIsInvalid(RegisteredLSN) || RegisteredLSN > ActiveLSN)
			return OldestActiveSnapshot->as_snap;
	}

	return OldestRegisteredSnapshot;
}

/*
 * GetCatalogSnapshot
 *		Get a snapshot that is sufficiently up-to-date for scan of the
 *		system catalog with the specified OID.
 */
Snapshot
GetCatalogSnapshot(Oid relid)
{
	/*
	 * Return historic snapshot while we're doing logical decoding, so we can
	 * see the appropriate state of the catalog.
	 *
	 * This is the primary reason for needing to reset the system caches after
	 * finishing decoding.
	 */
	if (HistoricSnapshotActive())
		return HistoricSnapshot;

	return GetNonHistoricCatalogSnapshot(relid);
}

/*
 * GetNonHistoricCatalogSnapshot
 *		Get a snapshot that is sufficiently up-to-date for scan of the system
 *		catalog with the specified OID, even while historic snapshots are set
 *		up.
 */
Snapshot
GetNonHistoricCatalogSnapshot(Oid relid)
{
	/*
	 * If the caller is trying to scan a relation that has no syscache, no
	 * catcache invalidations will be sent when it is updated.  For a few key
	 * relations, snapshot invalidations are sent instead.  If we're trying to
	 * scan a relation for which neither catcache nor snapshot invalidations
	 * are sent, we must refresh the snapshot every time.
	 */
	if (CatalogSnapshot &&
		!RelationInvalidatesSnapshotsOnly(relid) &&
		!RelationHasSysCache(relid))
		InvalidateCatalogSnapshot();

	if (CatalogSnapshot == NULL)
	{
		/* Get new snapshot. */
		CatalogSnapshot = GetSnapshotData(&CatalogSnapshotData);

		/*
		 * Make sure the catalog snapshot will be accounted for in decisions
		 * about advancing PGPROC->xmin.  We could apply RegisterSnapshot, but
		 * that would result in making a physical copy, which is overkill; and
		 * it would also create a dependency on some resource owner, which we
		 * do not want for reasons explained at the head of this file. Instead
		 * just shove the CatalogSnapshot into the pairing heap manually. This
		 * has to be reversed in InvalidateCatalogSnapshot, of course.
		 *
		 * NB: it had better be impossible for this to throw error, since the
		 * CatalogSnapshot pointer is already valid.
		 */
		pairingheap_add(&RegisteredSnapshots, &CatalogSnapshot->ph_node);
	}

	return CatalogSnapshot;
}

/*
 * InvalidateCatalogSnapshot
 *		Mark the current catalog snapshot, if any, as invalid
 *
 * We could change this API to allow the caller to provide more fine-grained
 * invalidation details, so that a change to relation A wouldn't prevent us
 * from using our cached snapshot to scan relation B, but so far there's no
 * evidence that the CPU cycles we spent tracking such fine details would be
 * well-spent.
 */
void
InvalidateCatalogSnapshot(void)
{
	if (CatalogSnapshot)
	{
		pairingheap_remove(&RegisteredSnapshots, &CatalogSnapshot->ph_node);
		CatalogSnapshot = NULL;
		SnapshotResetXmin();
	}
}

/*
 * InvalidateCatalogSnapshotConditionally
 *		Drop catalog snapshot if it's the only one we have
 *
 * This is called when we are about to wait for client input, so we don't
 * want to continue holding the catalog snapshot if it might mean that the
 * global xmin horizon can't advance.  However, if there are other snapshots
 * still active or registered, the catalog snapshot isn't likely to be the
 * oldest one, so we might as well keep it.
 */
void
InvalidateCatalogSnapshotConditionally(void)
{
	if (CatalogSnapshot &&
		ActiveSnapshot == NULL &&
		pairingheap_is_singular(&RegisteredSnapshots))
		InvalidateCatalogSnapshot();
}

/*
 * SnapshotSetCommandId
 *		Propagate CommandCounterIncrement into the static snapshots, if set
 */
void
SnapshotSetCommandId(CommandId curcid)
{
	if (!FirstSnapshotSet)
		return;

	if (CurrentSnapshot)
		CurrentSnapshot->curcid = curcid;
	if (SecondarySnapshot)
		SecondarySnapshot->curcid = curcid;
	/* Should we do the same with CatalogSnapshot? */
}

/*
 * SetTransactionSnapshot
 *		Set the transaction's snapshot from an imported MVCC snapshot.
 *
 * Note that this is very closely tied to GetTransactionSnapshot --- it
 * must take care of all the same considerations as the first-snapshot case
 * in GetTransactionSnapshot.
 */
static void
SetTransactionSnapshot(Snapshot sourcesnap, VirtualTransactionId *sourcevxid,
					   int sourcepid, PGPROC *sourceproc)
{
	/* Caller should have checked this already */
	Assert(!FirstSnapshotSet);

	/* Better do this to ensure following Assert succeeds. */
	InvalidateCatalogSnapshot();

	Assert(pairingheap_is_empty(&RegisteredSnapshots));
	Assert(FirstXactSnapshot == NULL);
	Assert(!HistoricSnapshotActive());

	/*
	 * Even though we are not going to use the snapshot it computes, we must
	 * call GetSnapshotData, for two reasons: (1) to be sure that
	 * CurrentSnapshotData's XID arrays have been allocated, and (2) to update
	 * the state for GlobalVis*.
	 */
	CurrentSnapshot = GetSnapshotData(&CurrentSnapshotData);

	/*
	 * Now copy appropriate fields from the source snapshot.
	 */
	CurrentSnapshot->xmin = sourcesnap->xmin;
	CurrentSnapshot->xmax = sourcesnap->xmax;
	CurrentSnapshot->xcnt = sourcesnap->xcnt;
<<<<<<< HEAD
	Assert(sourcesnap->xcnt <= GetMaxSnapshotXidCount());
	if (sourcesnap->xcnt > 0)
		memcpy(CurrentSnapshot->xip, sourcesnap->xip,
			   sourcesnap->xcnt * sizeof(TransactionId));
	CurrentSnapshot->subxcnt = sourcesnap->subxcnt;
	Assert(sourcesnap->subxcnt <= GetMaxSnapshotSubxidCount());
	if (sourcesnap->subxcnt > 0)
		memcpy(CurrentSnapshot->subxip, sourcesnap->subxip,
			   sourcesnap->subxcnt * sizeof(TransactionId));
=======
	/*
	 * In Yugabyte it is valid if the snapshot's xip is NULL, but memcpy's
	 * arguments are supposed to be not null. Even when Yugabyte is not enabled,
	 * if xcnt is 0, it is good to skip those no-op lines.
	 */
	if (sourcesnap->xcnt)
	{
		Assert(sourcesnap->xcnt <= GetMaxSnapshotXidCount());
		memcpy(CurrentSnapshot->xip, sourcesnap->xip,
			   sourcesnap->xcnt * sizeof(TransactionId));
	}
	/* Similar for subxip/subxcnt */
	CurrentSnapshot->subxcnt = sourcesnap->subxcnt;
	if (sourcesnap->subxcnt)
	{
		Assert(sourcesnap->subxcnt <= GetMaxSnapshotSubxidCount());
		memcpy(CurrentSnapshot->subxip, sourcesnap->subxip,
			   sourcesnap->subxcnt * sizeof(TransactionId));
	}
>>>>>>> 340212f0
	CurrentSnapshot->suboverflowed = sourcesnap->suboverflowed;
	CurrentSnapshot->takenDuringRecovery = sourcesnap->takenDuringRecovery;
	/* NB: curcid should NOT be copied, it's a local matter */

	CurrentSnapshot->snapXactCompletionCount = 0;

	/*
	 * Now we have to fix what GetSnapshotData did with MyProc->xmin and
	 * TransactionXmin.  There is a race condition: to make sure we are not
	 * causing the global xmin to go backwards, we have to test that the
	 * source transaction is still running, and that has to be done
	 * atomically. So let procarray.c do it.
	 *
	 * Note: in serializable mode, predicate.c will do this a second time. It
	 * doesn't seem worth contorting the logic here to avoid two calls,
	 * especially since it's not clear that predicate.c *must* do this.
	 */
	if (sourceproc != NULL)
	{
		if (!ProcArrayInstallRestoredXmin(CurrentSnapshot->xmin, sourceproc))
			ereport(ERROR,
					(errcode(ERRCODE_OBJECT_NOT_IN_PREREQUISITE_STATE),
					 errmsg("could not import the requested snapshot"),
					 errdetail("The source transaction is not running anymore.")));
	}
	else if (!ProcArrayInstallImportedXmin(CurrentSnapshot->xmin, sourcevxid))
		ereport(ERROR,
				(errcode(ERRCODE_OBJECT_NOT_IN_PREREQUISITE_STATE),
				 errmsg("could not import the requested snapshot"),
				 errdetail("The source process with PID %d is not running anymore.",
						   sourcepid)));

	/*
	 * In transaction-snapshot mode, the first snapshot must live until end of
	 * xact, so we must make a copy of it.  Furthermore, if we're running in
	 * serializable mode, predicate.c needs to do its own processing.
	 */
	if (IsolationUsesXactSnapshot())
	{
		if (IsolationIsSerializable())
			SetSerializableTransactionSnapshot(CurrentSnapshot, sourcevxid,
											   sourcepid);
		/* Make a saved copy */
		CurrentSnapshot = CopySnapshot(CurrentSnapshot);
		FirstXactSnapshot = CurrentSnapshot;
		/* Mark it as "registered" in FirstXactSnapshot */
		FirstXactSnapshot->regd_count++;
		pairingheap_add(&RegisteredSnapshots, &FirstXactSnapshot->ph_node);
	}

	FirstSnapshotSet = true;
}

/*
 * CopySnapshot
 *		Copy the given snapshot.
 *
 * The copy is palloc'd in TopTransactionContext and has initial refcounts set
 * to 0.  The returned snapshot has the copied flag set.
 */
static Snapshot
CopySnapshot(Snapshot snapshot)
{
	Snapshot	newsnap;
	Size		subxipoff;
	Size		size;

	Assert(snapshot != InvalidSnapshot);

	/* We allocate any XID arrays needed in the same palloc block. */
	size = subxipoff = sizeof(SnapshotData) +
		snapshot->xcnt * sizeof(TransactionId);
	if (snapshot->subxcnt > 0)
		size += snapshot->subxcnt * sizeof(TransactionId);

	newsnap = (Snapshot) MemoryContextAlloc(TopTransactionContext, size);
	memcpy(newsnap, snapshot, sizeof(SnapshotData));

	newsnap->regd_count = 0;
	newsnap->active_count = 0;
	newsnap->copied = true;
	newsnap->snapXactCompletionCount = 0;

	/* setup XID array */
	if (snapshot->xcnt > 0)
	{
		newsnap->xip = (TransactionId *) (newsnap + 1);
		memcpy(newsnap->xip, snapshot->xip,
			   snapshot->xcnt * sizeof(TransactionId));
	}
	else
		newsnap->xip = NULL;

	/*
	 * Setup subXID array. Don't bother to copy it if it had overflowed,
	 * though, because it's not used anywhere in that case. Except if it's a
	 * snapshot taken during recovery; all the top-level XIDs are in subxip as
	 * well in that case, so we mustn't lose them.
	 */
	if (snapshot->subxcnt > 0 &&
		(!snapshot->suboverflowed || snapshot->takenDuringRecovery))
	{
		newsnap->subxip = (TransactionId *) ((char *) newsnap + subxipoff);
		memcpy(newsnap->subxip, snapshot->subxip,
			   snapshot->subxcnt * sizeof(TransactionId));
	}
	else
		newsnap->subxip = NULL;

	return newsnap;
}

/*
 * FreeSnapshot
 *		Free the memory associated with a snapshot.
 */
static void
FreeSnapshot(Snapshot snapshot)
{
	Assert(snapshot->regd_count == 0);
	Assert(snapshot->active_count == 0);
	Assert(snapshot->copied);

	pfree(snapshot);
}

/*
 * PushActiveSnapshot
 *		Set the given snapshot as the current active snapshot
 *
 * If the passed snapshot is a statically-allocated one, or it is possibly
 * subject to a future command counter update, create a new long-lived copy
 * with active refcount=1.  Otherwise, only increment the refcount.
 */
void
PushActiveSnapshot(Snapshot snap)
{
	PushActiveSnapshotWithLevel(snap, GetCurrentTransactionNestLevel());
}

/*
 * PushActiveSnapshotWithLevel
 *		Set the given snapshot as the current active snapshot
 *
 * Same as PushActiveSnapshot except that caller can specify the
 * transaction nesting level that "owns" the snapshot.  This level
 * must not be deeper than the current top of the snapshot stack.
 */
void
PushActiveSnapshotWithLevel(Snapshot snap, int snap_level)
{
	ActiveSnapshotElt *newactive;

	Assert(snap != InvalidSnapshot);
	Assert(ActiveSnapshot == NULL || snap_level >= ActiveSnapshot->as_level);

	newactive = MemoryContextAlloc(TopTransactionContext, sizeof(ActiveSnapshotElt));

	/*
	 * Checking SecondarySnapshot is probably useless here, but it seems
	 * better to be sure.
	 */
	if (snap == CurrentSnapshot || snap == SecondarySnapshot || !snap->copied)
		newactive->as_snap = CopySnapshot(snap);
	else
		newactive->as_snap = snap;

	newactive->as_next = ActiveSnapshot;
	newactive->as_level = snap_level;

	newactive->as_snap->active_count++;

	ActiveSnapshot = newactive;
	if (OldestActiveSnapshot == NULL)
		OldestActiveSnapshot = ActiveSnapshot;
}

/*
 * PushCopiedSnapshot
 *		As above, except forcibly copy the presented snapshot.
 *
 * This should be used when the ActiveSnapshot has to be modifiable, for
 * example if the caller intends to call UpdateActiveSnapshotCommandId.
 * The new snapshot will be released when popped from the stack.
 */
void
PushCopiedSnapshot(Snapshot snapshot)
{
	PushActiveSnapshot(CopySnapshot(snapshot));
}

/*
 * UpdateActiveSnapshotCommandId
 *
 * Update the current CID of the active snapshot.  This can only be applied
 * to a snapshot that is not referenced elsewhere.
 */
void
UpdateActiveSnapshotCommandId(void)
{
	CommandId	save_curcid,
				curcid;

	Assert(ActiveSnapshot != NULL);
	Assert(ActiveSnapshot->as_snap->active_count == 1);
	Assert(ActiveSnapshot->as_snap->regd_count == 0);

	/*
	 * Don't allow modification of the active snapshot during parallel
	 * operation.  We share the snapshot to worker backends at the beginning
	 * of parallel operation, so any change to the snapshot can lead to
	 * inconsistencies.  We have other defenses against
	 * CommandCounterIncrement, but there are a few places that call this
	 * directly, so we put an additional guard here.
	 */
	save_curcid = ActiveSnapshot->as_snap->curcid;
	curcid = GetCurrentCommandId(false);
	if (IsInParallelMode() && save_curcid != curcid)
		elog(ERROR, "cannot modify commandid in active snapshot during a parallel operation");
	ActiveSnapshot->as_snap->curcid = curcid;
}

/*
 * PopActiveSnapshot
 *
 * Remove the topmost snapshot from the active snapshot stack, decrementing the
 * reference count, and free it if this was the last reference.
 */
void
PopActiveSnapshot(void)
{
	ActiveSnapshotElt *newstack;

	newstack = ActiveSnapshot->as_next;

	Assert(ActiveSnapshot->as_snap->active_count > 0);

	ActiveSnapshot->as_snap->active_count--;

	if (ActiveSnapshot->as_snap->active_count == 0 &&
		ActiveSnapshot->as_snap->regd_count == 0)
		FreeSnapshot(ActiveSnapshot->as_snap);

	pfree(ActiveSnapshot);
	ActiveSnapshot = newstack;
	if (ActiveSnapshot == NULL)
		OldestActiveSnapshot = NULL;

	SnapshotResetXmin();
}

void
PopAllActiveSnapshots() {
	while (ActiveSnapshot)
		PopActiveSnapshot();
}

/*
 * GetActiveSnapshot
 *		Return the topmost snapshot in the Active stack.
 */
Snapshot
GetActiveSnapshot(void)
{
	Assert(ActiveSnapshot != NULL);

	return ActiveSnapshot->as_snap;
}

/*
 * ActiveSnapshotSet
 *		Return whether there is at least one snapshot in the Active stack
 */
bool
ActiveSnapshotSet(void)
{
	return ActiveSnapshot != NULL;
}

/*
 * RegisterSnapshot
 *		Register a snapshot as being in use by the current resource owner
 *
 * If InvalidSnapshot is passed, it is not registered.
 */
Snapshot
RegisterSnapshot(Snapshot snapshot)
{
	if (snapshot == InvalidSnapshot)
		return InvalidSnapshot;

	return RegisterSnapshotOnOwner(snapshot, CurrentResourceOwner);
}

/*
 * RegisterSnapshotOnOwner
 *		As above, but use the specified resource owner
 */
Snapshot
RegisterSnapshotOnOwner(Snapshot snapshot, ResourceOwner owner)
{
	Snapshot	snap;

	if (snapshot == InvalidSnapshot)
		return InvalidSnapshot;

	/* Static snapshot?  Create a persistent copy */
	snap = snapshot->copied ? snapshot : CopySnapshot(snapshot);

	/* and tell resowner.c about it */
	ResourceOwnerEnlargeSnapshots(owner);
	snap->regd_count++;
	ResourceOwnerRememberSnapshot(owner, snap);

	if (snap->regd_count == 1)
		pairingheap_add(&RegisteredSnapshots, &snap->ph_node);

	return snap;
}

/*
 * UnregisterSnapshot
 *
 * Decrement the reference count of a snapshot, remove the corresponding
 * reference from CurrentResourceOwner, and free the snapshot if no more
 * references remain.
 */
void
UnregisterSnapshot(Snapshot snapshot)
{
	if (snapshot == NULL)
		return;

	UnregisterSnapshotFromOwner(snapshot, CurrentResourceOwner);
}

/*
 * UnregisterSnapshotFromOwner
 *		As above, but use the specified resource owner
 */
void
UnregisterSnapshotFromOwner(Snapshot snapshot, ResourceOwner owner)
{
	if (snapshot == NULL)
		return;

	Assert(snapshot->regd_count > 0);
	Assert(!pairingheap_is_empty(&RegisteredSnapshots));

	ResourceOwnerForgetSnapshot(owner, snapshot);

	snapshot->regd_count--;
	if (snapshot->regd_count == 0)
		pairingheap_remove(&RegisteredSnapshots, &snapshot->ph_node);

	if (snapshot->regd_count == 0 && snapshot->active_count == 0)
	{
		FreeSnapshot(snapshot);
		SnapshotResetXmin();
	}
}

/*
 * Comparison function for RegisteredSnapshots heap.  Snapshots are ordered
 * by xmin, so that the snapshot with smallest xmin is at the top.
 */
static int
xmin_cmp(const pairingheap_node *a, const pairingheap_node *b, void *arg)
{
	const SnapshotData *asnap = pairingheap_const_container(SnapshotData, ph_node, a);
	const SnapshotData *bsnap = pairingheap_const_container(SnapshotData, ph_node, b);

	if (TransactionIdPrecedes(asnap->xmin, bsnap->xmin))
		return 1;
	else if (TransactionIdFollows(asnap->xmin, bsnap->xmin))
		return -1;
	else
		return 0;
}

/*
 * SnapshotResetXmin
 *
 * If there are no more snapshots, we can reset our PGPROC->xmin to
 * InvalidTransactionId. Note we can do this without locking because we assume
 * that storing an Xid is atomic.
 *
 * Even if there are some remaining snapshots, we may be able to advance our
 * PGPROC->xmin to some degree.  This typically happens when a portal is
 * dropped.  For efficiency, we only consider recomputing PGPROC->xmin when
 * the active snapshot stack is empty; this allows us not to need to track
 * which active snapshot is oldest.
 *
 * Note: it's tempting to use GetOldestSnapshot() here so that we can include
 * active snapshots in the calculation.  However, that compares by LSN not
 * xmin so it's not entirely clear that it's the same thing.  Also, we'd be
 * critically dependent on the assumption that the bottommost active snapshot
 * stack entry has the oldest xmin.  (Current uses of GetOldestSnapshot() are
 * not actually critical, but this would be.)
 */
static void
SnapshotResetXmin(void)
{
	Snapshot	minSnapshot;

	if (ActiveSnapshot != NULL)
		return;

	if (pairingheap_is_empty(&RegisteredSnapshots))
	{
		MyProc->xmin = InvalidTransactionId;
		return;
	}

	minSnapshot = pairingheap_container(SnapshotData, ph_node,
										pairingheap_first(&RegisteredSnapshots));

	if (TransactionIdPrecedes(MyProc->xmin, minSnapshot->xmin))
		MyProc->xmin = minSnapshot->xmin;
}

/*
 * AtSubCommit_Snapshot
 */
void
AtSubCommit_Snapshot(int level)
{
	ActiveSnapshotElt *active;

	/*
	 * Relabel the active snapshots set in this subtransaction as though they
	 * are owned by the parent subxact.
	 */
	for (active = ActiveSnapshot; active != NULL; active = active->as_next)
	{
		if (active->as_level < level)
			break;
		active->as_level = level - 1;
	}
}

/*
 * AtSubAbort_Snapshot
 *		Clean up snapshots after a subtransaction abort
 */
void
AtSubAbort_Snapshot(int level)
{
	/* Forget the active snapshots set by this subtransaction */
	while (ActiveSnapshot && ActiveSnapshot->as_level >= level)
	{
		ActiveSnapshotElt *next;

		next = ActiveSnapshot->as_next;

		/*
		 * Decrement the snapshot's active count.  If it's still registered or
		 * marked as active by an outer subtransaction, we can't free it yet.
		 */
		Assert(ActiveSnapshot->as_snap->active_count >= 1);
		ActiveSnapshot->as_snap->active_count -= 1;

		if (ActiveSnapshot->as_snap->active_count == 0 &&
			ActiveSnapshot->as_snap->regd_count == 0)
			FreeSnapshot(ActiveSnapshot->as_snap);

		/* and free the stack element */
		pfree(ActiveSnapshot);

		ActiveSnapshot = next;
		if (ActiveSnapshot == NULL)
			OldestActiveSnapshot = NULL;
	}

	SnapshotResetXmin();
}

/*
 * AtEOXact_Snapshot
 *		Snapshot manager's cleanup function for end of transaction
 */
void
AtEOXact_Snapshot(bool isCommit, bool resetXmin)
{
	/*
	 * In transaction-snapshot mode we must release our privately-managed
	 * reference to the transaction snapshot.  We must remove it from
	 * RegisteredSnapshots to keep the check below happy.  But we don't bother
	 * to do FreeSnapshot, for two reasons: the memory will go away with
	 * TopTransactionContext anyway, and if someone has left the snapshot
	 * stacked as active, we don't want the code below to be chasing through a
	 * dangling pointer.
	 */
	if (FirstXactSnapshot != NULL)
	{
		Assert(FirstXactSnapshot->regd_count > 0);
		Assert(!pairingheap_is_empty(&RegisteredSnapshots));
		pairingheap_remove(&RegisteredSnapshots, &FirstXactSnapshot->ph_node);
	}
	FirstXactSnapshot = NULL;

	/*
	 * If we exported any snapshots, clean them up.
	 */
	if (exportedSnapshots != NIL)
	{
		ListCell   *lc;

		/*
		 * Get rid of the files.  Unlink failure is only a WARNING because (1)
		 * it's too late to abort the transaction, and (2) leaving a leaked
		 * file around has little real consequence anyway.
		 *
		 * We also need to remove the snapshots from RegisteredSnapshots to
		 * prevent a warning below.
		 *
		 * As with the FirstXactSnapshot, we don't need to free resources of
		 * the snapshot itself as it will go away with the memory context.
		 */
		foreach(lc, exportedSnapshots)
		{
			ExportedSnapshot *esnap = (ExportedSnapshot *) lfirst(lc);

			if (unlink(esnap->snapfile))
				elog(WARNING, "could not unlink file \"%s\": %m",
					 esnap->snapfile);

			pairingheap_remove(&RegisteredSnapshots,
							   &esnap->snapshot->ph_node);
		}

		exportedSnapshots = NIL;
	}

	/* Drop catalog snapshot if any */
	InvalidateCatalogSnapshot();

	/* On commit, complain about leftover snapshots */
	if (isCommit)
	{
		ActiveSnapshotElt *active;

		if (!pairingheap_is_empty(&RegisteredSnapshots))
			elog(WARNING, "registered snapshots seem to remain after cleanup");

		/* complain about unpopped active snapshots */
		for (active = ActiveSnapshot; active != NULL; active = active->as_next)
			elog(WARNING, "snapshot %p still active", active);
	}

	/*
	 * And reset our state.  We don't need to free the memory explicitly --
	 * it'll go away with TopTransactionContext.
	 */
	ActiveSnapshot = NULL;
	OldestActiveSnapshot = NULL;
	pairingheap_reset(&RegisteredSnapshots);

	CurrentSnapshot = NULL;
	SecondarySnapshot = NULL;

	FirstSnapshotSet = false;

	/*
	 * During normal commit processing, we call ProcArrayEndTransaction() to
	 * reset the MyProc->xmin. That call happens prior to the call to
	 * AtEOXact_Snapshot(), so we need not touch xmin here at all.
	 */
	if (resetXmin)
		SnapshotResetXmin();

	Assert(resetXmin || MyProc->xmin == 0);
}


/*
 * ExportSnapshot
 *		Export the snapshot to a file so that other backends can import it.
 *		Returns the token (the file name) that can be used to import this
 *		snapshot.
 */
char *
ExportSnapshot(Snapshot snapshot)
{
	TransactionId topXid;
	TransactionId *children;
	ExportedSnapshot *esnap;
	int			nchildren;
	int			addTopXid;
	StringInfoData buf;
	FILE	   *f;
	int			i;
	MemoryContext oldcxt;
	char		path[MAXPGPATH];
	char		pathtmp[MAXPGPATH];

	/*
	 * It's tempting to call RequireTransactionBlock here, since it's not very
	 * useful to export a snapshot that will disappear immediately afterwards.
	 * However, we haven't got enough information to do that, since we don't
	 * know if we're at top level or not.  For example, we could be inside a
	 * plpgsql function that is going to fire off other transactions via
	 * dblink.  Rather than disallow perfectly legitimate usages, don't make a
	 * check.
	 *
	 * Also note that we don't make any restriction on the transaction's
	 * isolation level; however, importers must check the level if they are
	 * serializable.
	 */

	/*
	 * Get our transaction ID if there is one, to include in the snapshot.
	 */
	topXid = GetTopTransactionIdIfAny();

	/*
	 * We cannot export a snapshot from a subtransaction because there's no
	 * easy way for importers to verify that the same subtransaction is still
	 * running.
	 */
	if (IsSubTransaction())
		ereport(ERROR,
				(errcode(ERRCODE_ACTIVE_SQL_TRANSACTION),
				 errmsg("cannot export a snapshot from a subtransaction")));

	/*
	 * We do however allow previous committed subtransactions to exist.
	 * Importers of the snapshot must see them as still running, so get their
	 * XIDs to add them to the snapshot.
	 */
	nchildren = xactGetCommittedChildren(&children);

	/*
	 * Generate file path for the snapshot.  We start numbering of snapshots
	 * inside the transaction from 1.
	 */
	snprintf(path, sizeof(path), SNAPSHOT_EXPORT_DIR "/%08X-%08X-%d",
			 MyProc->backendId, MyProc->lxid, list_length(exportedSnapshots) + 1);

	/*
	 * Copy the snapshot into TopTransactionContext, add it to the
	 * exportedSnapshots list, and mark it pseudo-registered.  We do this to
	 * ensure that the snapshot's xmin is honored for the rest of the
	 * transaction.
	 */
	snapshot = CopySnapshot(snapshot);

	oldcxt = MemoryContextSwitchTo(TopTransactionContext);
	esnap = (ExportedSnapshot *) palloc(sizeof(ExportedSnapshot));
	esnap->snapfile = pstrdup(path);
	esnap->snapshot = snapshot;
	exportedSnapshots = lappend(exportedSnapshots, esnap);
	MemoryContextSwitchTo(oldcxt);

	snapshot->regd_count++;
	pairingheap_add(&RegisteredSnapshots, &snapshot->ph_node);

	/*
	 * Fill buf with a text serialization of the snapshot, plus identification
	 * data about this transaction.  The format expected by ImportSnapshot is
	 * pretty rigid: each line must be fieldname:value.
	 */
	initStringInfo(&buf);

	appendStringInfo(&buf, "vxid:%d/%u\n", MyProc->backendId, MyProc->lxid);
	appendStringInfo(&buf, "pid:%d\n", MyProcPid);
	appendStringInfo(&buf, "dbid:%u\n", MyDatabaseId);
	appendStringInfo(&buf, "iso:%d\n", XactIsoLevel);
	appendStringInfo(&buf, "ro:%d\n", XactReadOnly);

	appendStringInfo(&buf, "xmin:%u\n", snapshot->xmin);
	appendStringInfo(&buf, "xmax:%u\n", snapshot->xmax);

	/*
	 * We must include our own top transaction ID in the top-xid data, since
	 * by definition we will still be running when the importing transaction
	 * adopts the snapshot, but GetSnapshotData never includes our own XID in
	 * the snapshot.  (There must, therefore, be enough room to add it.)
	 *
	 * However, it could be that our topXid is after the xmax, in which case
	 * we shouldn't include it because xip[] members are expected to be before
	 * xmax.  (We need not make the same check for subxip[] members, see
	 * snapshot.h.)
	 */
	addTopXid = (TransactionIdIsValid(topXid) &&
				 TransactionIdPrecedes(topXid, snapshot->xmax)) ? 1 : 0;
	appendStringInfo(&buf, "xcnt:%d\n", snapshot->xcnt + addTopXid);
	for (i = 0; i < snapshot->xcnt; i++)
		appendStringInfo(&buf, "xip:%u\n", snapshot->xip[i]);
	if (addTopXid)
		appendStringInfo(&buf, "xip:%u\n", topXid);

	/*
	 * Similarly, we add our subcommitted child XIDs to the subxid data. Here,
	 * we have to cope with possible overflow.
	 */
	if (snapshot->suboverflowed ||
		snapshot->subxcnt + nchildren > GetMaxSnapshotSubxidCount())
		appendStringInfoString(&buf, "sof:1\n");
	else
	{
		appendStringInfoString(&buf, "sof:0\n");
		appendStringInfo(&buf, "sxcnt:%d\n", snapshot->subxcnt + nchildren);
		for (i = 0; i < snapshot->subxcnt; i++)
			appendStringInfo(&buf, "sxp:%u\n", snapshot->subxip[i]);
		for (i = 0; i < nchildren; i++)
			appendStringInfo(&buf, "sxp:%u\n", children[i]);
	}
	appendStringInfo(&buf, "rec:%u\n", snapshot->takenDuringRecovery);

	/*
	 * Now write the text representation into a file.  We first write to a
	 * ".tmp" filename, and rename to final filename if no error.  This
	 * ensures that no other backend can read an incomplete file
	 * (ImportSnapshot won't allow it because of its valid-characters check).
	 */
	snprintf(pathtmp, sizeof(pathtmp), "%s.tmp", path);
	if (!(f = AllocateFile(pathtmp, PG_BINARY_W)))
		ereport(ERROR,
				(errcode_for_file_access(),
				 errmsg("could not create file \"%s\": %m", pathtmp)));

	if (fwrite(buf.data, buf.len, 1, f) != 1)
		ereport(ERROR,
				(errcode_for_file_access(),
				 errmsg("could not write to file \"%s\": %m", pathtmp)));

	/* no fsync() since file need not survive a system crash */

	if (FreeFile(f))
		ereport(ERROR,
				(errcode_for_file_access(),
				 errmsg("could not write to file \"%s\": %m", pathtmp)));

	/*
	 * Now that we have written everything into a .tmp file, rename the file
	 * to remove the .tmp suffix.
	 */
	if (rename(pathtmp, path) < 0)
		ereport(ERROR,
				(errcode_for_file_access(),
				 errmsg("could not rename file \"%s\" to \"%s\": %m",
						pathtmp, path)));

	/*
	 * The basename of the file is what we return from pg_export_snapshot().
	 * It's already in path in a textual format and we know that the path
	 * starts with SNAPSHOT_EXPORT_DIR.  Skip over the prefix and the slash
	 * and pstrdup it so as not to return the address of a local variable.
	 */
	return pstrdup(path + strlen(SNAPSHOT_EXPORT_DIR) + 1);
}

/*
 * pg_export_snapshot
 *		SQL-callable wrapper for ExportSnapshot.
 */
Datum
pg_export_snapshot(PG_FUNCTION_ARGS)
{
	char	   *snapshotName;

	snapshotName = ExportSnapshot(GetActiveSnapshot());
	PG_RETURN_TEXT_P(cstring_to_text(snapshotName));
}


/*
 * Parsing subroutines for ImportSnapshot: parse a line with the given
 * prefix followed by a value, and advance *s to the next line.  The
 * filename is provided for use in error messages.
 */
static int
parseIntFromText(const char *prefix, char **s, const char *filename)
{
	char	   *ptr = *s;
	int			prefixlen = strlen(prefix);
	int			val;

	if (strncmp(ptr, prefix, prefixlen) != 0)
		ereport(ERROR,
				(errcode(ERRCODE_INVALID_TEXT_REPRESENTATION),
				 errmsg("invalid snapshot data in file \"%s\"", filename)));
	ptr += prefixlen;
	if (sscanf(ptr, "%d", &val) != 1)
		ereport(ERROR,
				(errcode(ERRCODE_INVALID_TEXT_REPRESENTATION),
				 errmsg("invalid snapshot data in file \"%s\"", filename)));
	ptr = strchr(ptr, '\n');
	if (!ptr)
		ereport(ERROR,
				(errcode(ERRCODE_INVALID_TEXT_REPRESENTATION),
				 errmsg("invalid snapshot data in file \"%s\"", filename)));
	*s = ptr + 1;
	return val;
}

static TransactionId
parseXidFromText(const char *prefix, char **s, const char *filename)
{
	char	   *ptr = *s;
	int			prefixlen = strlen(prefix);
	TransactionId val;

	if (strncmp(ptr, prefix, prefixlen) != 0)
		ereport(ERROR,
				(errcode(ERRCODE_INVALID_TEXT_REPRESENTATION),
				 errmsg("invalid snapshot data in file \"%s\"", filename)));
	ptr += prefixlen;
	if (sscanf(ptr, "%u", &val) != 1)
		ereport(ERROR,
				(errcode(ERRCODE_INVALID_TEXT_REPRESENTATION),
				 errmsg("invalid snapshot data in file \"%s\"", filename)));
	ptr = strchr(ptr, '\n');
	if (!ptr)
		ereport(ERROR,
				(errcode(ERRCODE_INVALID_TEXT_REPRESENTATION),
				 errmsg("invalid snapshot data in file \"%s\"", filename)));
	*s = ptr + 1;
	return val;
}

static void
parseVxidFromText(const char *prefix, char **s, const char *filename,
				  VirtualTransactionId *vxid)
{
	char	   *ptr = *s;
	int			prefixlen = strlen(prefix);

	if (strncmp(ptr, prefix, prefixlen) != 0)
		ereport(ERROR,
				(errcode(ERRCODE_INVALID_TEXT_REPRESENTATION),
				 errmsg("invalid snapshot data in file \"%s\"", filename)));
	ptr += prefixlen;
	if (sscanf(ptr, "%d/%u", &vxid->backendId, &vxid->localTransactionId) != 2)
		ereport(ERROR,
				(errcode(ERRCODE_INVALID_TEXT_REPRESENTATION),
				 errmsg("invalid snapshot data in file \"%s\"", filename)));
	ptr = strchr(ptr, '\n');
	if (!ptr)
		ereport(ERROR,
				(errcode(ERRCODE_INVALID_TEXT_REPRESENTATION),
				 errmsg("invalid snapshot data in file \"%s\"", filename)));
	*s = ptr + 1;
}

/*
 * ImportSnapshot
 *		Import a previously exported snapshot.  The argument should be a
 *		filename in SNAPSHOT_EXPORT_DIR.  Load the snapshot from that file.
 *		This is called by "SET TRANSACTION SNAPSHOT 'foo'".
 */
void
ImportSnapshot(const char *idstr)
{
	char		path[MAXPGPATH];
	FILE	   *f;
	struct stat stat_buf;
	char	   *filebuf;
	int			xcnt;
	int			i;
	VirtualTransactionId src_vxid;
	int			src_pid;
	Oid			src_dbid;
	int			src_isolevel;
	bool		src_readonly;
	SnapshotData snapshot;

	/*
	 * Must be at top level of a fresh transaction.  Note in particular that
	 * we check we haven't acquired an XID --- if we have, it's conceivable
	 * that the snapshot would show it as not running, making for very screwy
	 * behavior.
	 */
	if (FirstSnapshotSet ||
		GetTopTransactionIdIfAny() != InvalidTransactionId ||
		IsSubTransaction())
		ereport(ERROR,
				(errcode(ERRCODE_ACTIVE_SQL_TRANSACTION),
				 errmsg("SET TRANSACTION SNAPSHOT must be called before any query")));

	/*
	 * If we are in read committed mode then the next query would execute with
	 * a new snapshot thus making this function call quite useless.
	 */
	if (!IsolationUsesXactSnapshot())
		ereport(ERROR,
				(errcode(ERRCODE_FEATURE_NOT_SUPPORTED),
				 errmsg("a snapshot-importing transaction must have isolation level SERIALIZABLE or REPEATABLE READ")));

	/*
	 * Verify the identifier: only 0-9, A-F and hyphens are allowed.  We do
	 * this mainly to prevent reading arbitrary files.
	 */
	if (strspn(idstr, "0123456789ABCDEF-") != strlen(idstr))
		ereport(ERROR,
				(errcode(ERRCODE_INVALID_PARAMETER_VALUE),
				 errmsg("invalid snapshot identifier: \"%s\"", idstr)));

	/* OK, read the file */
	snprintf(path, MAXPGPATH, SNAPSHOT_EXPORT_DIR "/%s", idstr);

	f = AllocateFile(path, PG_BINARY_R);
	if (!f)
		ereport(ERROR,
				(errcode(ERRCODE_INVALID_PARAMETER_VALUE),
				 errmsg("invalid snapshot identifier: \"%s\"", idstr)));

	/* get the size of the file so that we know how much memory we need */
	if (fstat(fileno(f), &stat_buf))
		elog(ERROR, "could not stat file \"%s\": %m", path);

	/* and read the file into a palloc'd string */
	filebuf = (char *) palloc(stat_buf.st_size + 1);
	if (fread(filebuf, stat_buf.st_size, 1, f) != 1)
		elog(ERROR, "could not read file \"%s\": %m", path);

	filebuf[stat_buf.st_size] = '\0';

	FreeFile(f);

	/*
	 * Construct a snapshot struct by parsing the file content.
	 */
	memset(&snapshot, 0, sizeof(snapshot));

	parseVxidFromText("vxid:", &filebuf, path, &src_vxid);
	src_pid = parseIntFromText("pid:", &filebuf, path);
	/* we abuse parseXidFromText a bit here ... */
	src_dbid = parseXidFromText("dbid:", &filebuf, path);
	src_isolevel = parseIntFromText("iso:", &filebuf, path);
	src_readonly = parseIntFromText("ro:", &filebuf, path);

	snapshot.snapshot_type = SNAPSHOT_MVCC;

	snapshot.xmin = parseXidFromText("xmin:", &filebuf, path);
	snapshot.xmax = parseXidFromText("xmax:", &filebuf, path);

	snapshot.xcnt = xcnt = parseIntFromText("xcnt:", &filebuf, path);

	/* sanity-check the xid count before palloc */
	if (xcnt < 0 || xcnt > GetMaxSnapshotXidCount())
		ereport(ERROR,
				(errcode(ERRCODE_INVALID_TEXT_REPRESENTATION),
				 errmsg("invalid snapshot data in file \"%s\"", path)));

	snapshot.xip = (TransactionId *) palloc(xcnt * sizeof(TransactionId));
	for (i = 0; i < xcnt; i++)
		snapshot.xip[i] = parseXidFromText("xip:", &filebuf, path);

	snapshot.suboverflowed = parseIntFromText("sof:", &filebuf, path);

	if (!snapshot.suboverflowed)
	{
		snapshot.subxcnt = xcnt = parseIntFromText("sxcnt:", &filebuf, path);

		/* sanity-check the xid count before palloc */
		if (xcnt < 0 || xcnt > GetMaxSnapshotSubxidCount())
			ereport(ERROR,
					(errcode(ERRCODE_INVALID_TEXT_REPRESENTATION),
					 errmsg("invalid snapshot data in file \"%s\"", path)));

		snapshot.subxip = (TransactionId *) palloc(xcnt * sizeof(TransactionId));
		for (i = 0; i < xcnt; i++)
			snapshot.subxip[i] = parseXidFromText("sxp:", &filebuf, path);
	}
	else
	{
		snapshot.subxcnt = 0;
		snapshot.subxip = NULL;
	}

	snapshot.takenDuringRecovery = parseIntFromText("rec:", &filebuf, path);

	/*
	 * Do some additional sanity checking, just to protect ourselves.  We
	 * don't trouble to check the array elements, just the most critical
	 * fields.
	 */
	if (!VirtualTransactionIdIsValid(src_vxid) ||
		!OidIsValid(src_dbid) ||
		!TransactionIdIsNormal(snapshot.xmin) ||
		!TransactionIdIsNormal(snapshot.xmax))
		ereport(ERROR,
				(errcode(ERRCODE_INVALID_TEXT_REPRESENTATION),
				 errmsg("invalid snapshot data in file \"%s\"", path)));

	/*
	 * If we're serializable, the source transaction must be too, otherwise
	 * predicate.c has problems (SxactGlobalXmin could go backwards).  Also, a
	 * non-read-only transaction can't adopt a snapshot from a read-only
	 * transaction, as predicate.c handles the cases very differently.
	 */
	if (IsolationIsSerializable())
	{
		if (src_isolevel != XACT_SERIALIZABLE)
			ereport(ERROR,
					(errcode(ERRCODE_FEATURE_NOT_SUPPORTED),
					 errmsg("a serializable transaction cannot import a snapshot from a non-serializable transaction")));
		if (src_readonly && !XactReadOnly)
			ereport(ERROR,
					(errcode(ERRCODE_FEATURE_NOT_SUPPORTED),
					 errmsg("a non-read-only serializable transaction cannot import a snapshot from a read-only transaction")));
	}

	/*
	 * We cannot import a snapshot that was taken in a different database,
	 * because vacuum calculates OldestXmin on a per-database basis; so the
	 * source transaction's xmin doesn't protect us from data loss.  This
	 * restriction could be removed if the source transaction were to mark its
	 * xmin as being globally applicable.  But that would require some
	 * additional syntax, since that has to be known when the snapshot is
	 * initially taken.  (See pgsql-hackers discussion of 2011-10-21.)
	 */
	if (src_dbid != MyDatabaseId)
		ereport(ERROR,
				(errcode(ERRCODE_FEATURE_NOT_SUPPORTED),
				 errmsg("cannot import a snapshot from a different database")));

	/* OK, install the snapshot */
	SetTransactionSnapshot(&snapshot, &src_vxid, src_pid, NULL);
}

/*
 * XactHasExportedSnapshots
 *		Test whether current transaction has exported any snapshots.
 */
bool
XactHasExportedSnapshots(void)
{
	return (exportedSnapshots != NIL);
}

/*
 * DeleteAllExportedSnapshotFiles
 *		Clean up any files that have been left behind by a crashed backend
 *		that had exported snapshots before it died.
 *
 * This should be called during database startup or crash recovery.
 */
void
DeleteAllExportedSnapshotFiles(void)
{
	char		buf[MAXPGPATH + sizeof(SNAPSHOT_EXPORT_DIR)];
	DIR		   *s_dir;
	struct dirent *s_de;

	/*
	 * Problems in reading the directory, or unlinking files, are reported at
	 * LOG level.  Since we're running in the startup process, ERROR level
	 * would prevent database start, and it's not important enough for that.
	 */
	s_dir = AllocateDir(SNAPSHOT_EXPORT_DIR);

	while ((s_de = ReadDirExtended(s_dir, SNAPSHOT_EXPORT_DIR, LOG)) != NULL)
	{
		if (strcmp(s_de->d_name, ".") == 0 ||
			strcmp(s_de->d_name, "..") == 0)
			continue;

		snprintf(buf, sizeof(buf), SNAPSHOT_EXPORT_DIR "/%s", s_de->d_name);

		if (unlink(buf) != 0)
			ereport(LOG,
					(errcode_for_file_access(),
					 errmsg("could not remove file \"%s\": %m", buf)));
	}

	FreeDir(s_dir);
}

/*
 * ThereAreNoPriorRegisteredSnapshots
 *		Is the registered snapshot count less than or equal to one?
 *
 * Don't use this to settle important decisions.  While zero registrations and
 * no ActiveSnapshot would confirm a certain idleness, the system makes no
 * guarantees about the significance of one registered snapshot.
 */
bool
ThereAreNoPriorRegisteredSnapshots(void)
{
	if (pairingheap_is_empty(&RegisteredSnapshots) ||
		pairingheap_is_singular(&RegisteredSnapshots))
		return true;

	return false;
}

/*
 * HaveRegisteredOrActiveSnapshots
 *		Is there any registered or active snapshot?
 *
 * NB: Unless pushed or active, the cached catalog snapshot will not cause
 * this function to return true. That allows this function to be used in
 * checks enforcing a longer-lived snapshot.
 */
bool
HaveRegisteredOrActiveSnapshot(void)
{
	if (ActiveSnapshot != NULL)
		return true;

	/*
	 * The catalog snapshot is in RegisteredSnapshots when valid, but can be
	 * removed at any time due to invalidation processing. If explicitly
	 * registered more than one snapshot has to be in RegisteredSnapshots.
	 */
	if (CatalogSnapshot != NULL &&
		pairingheap_is_singular(&RegisteredSnapshots))
		return false;

	return !pairingheap_is_empty(&RegisteredSnapshots);
}


/*
 * Return a timestamp that is exactly on a minute boundary.
 *
 * If the argument is already aligned, return that value, otherwise move to
 * the next minute boundary following the given time.
 */
static TimestampTz
AlignTimestampToMinuteBoundary(TimestampTz ts)
{
	TimestampTz retval = ts + (USECS_PER_MINUTE - 1);

	return retval - (retval % USECS_PER_MINUTE);
}

/*
 * Get current timestamp for snapshots
 *
 * This is basically GetCurrentTimestamp(), but with a guarantee that
 * the result never moves backward.
 */
TimestampTz
GetSnapshotCurrentTimestamp(void)
{
	TimestampTz now = GetCurrentTimestamp();

	/*
	 * Don't let time move backward; if it hasn't advanced, use the old value.
	 */
	SpinLockAcquire(&oldSnapshotControl->mutex_current);
	if (now <= oldSnapshotControl->current_timestamp)
		now = oldSnapshotControl->current_timestamp;
	else
		oldSnapshotControl->current_timestamp = now;
	SpinLockRelease(&oldSnapshotControl->mutex_current);

	return now;
}

/*
 * Get timestamp through which vacuum may have processed based on last stored
 * value for threshold_timestamp.
 *
 * XXX: So far, we never trust that a 64-bit value can be read atomically; if
 * that ever changes, we could get rid of the spinlock here.
 */
TimestampTz
GetOldSnapshotThresholdTimestamp(void)
{
	TimestampTz threshold_timestamp;

	SpinLockAcquire(&oldSnapshotControl->mutex_threshold);
	threshold_timestamp = oldSnapshotControl->threshold_timestamp;
	SpinLockRelease(&oldSnapshotControl->mutex_threshold);

	return threshold_timestamp;
}

void
SetOldSnapshotThresholdTimestamp(TimestampTz ts, TransactionId xlimit)
{
	SpinLockAcquire(&oldSnapshotControl->mutex_threshold);
	Assert(oldSnapshotControl->threshold_timestamp <= ts);
	Assert(TransactionIdPrecedesOrEquals(oldSnapshotControl->threshold_xid, xlimit));
	oldSnapshotControl->threshold_timestamp = ts;
	oldSnapshotControl->threshold_xid = xlimit;
	SpinLockRelease(&oldSnapshotControl->mutex_threshold);
}

/*
 * XXX: Magic to keep old_snapshot_threshold tests appear "working". They
 * currently are broken, and discussion of what to do about them is
 * ongoing. See
 * https://www.postgresql.org/message-id/20200403001235.e6jfdll3gh2ygbuc%40alap3.anarazel.de
 */
void
SnapshotTooOldMagicForTest(void)
{
	TimestampTz ts = GetSnapshotCurrentTimestamp();

	Assert(old_snapshot_threshold == 0);

	ts -= 5 * USECS_PER_SEC;

	SpinLockAcquire(&oldSnapshotControl->mutex_threshold);
	oldSnapshotControl->threshold_timestamp = ts;
	SpinLockRelease(&oldSnapshotControl->mutex_threshold);
}

/*
 * If there is a valid mapping for the timestamp, set *xlimitp to
 * that. Returns whether there is such a mapping.
 */
static bool
GetOldSnapshotFromTimeMapping(TimestampTz ts, TransactionId *xlimitp)
{
	bool		in_mapping = false;

	Assert(ts == AlignTimestampToMinuteBoundary(ts));

	LWLockAcquire(OldSnapshotTimeMapLock, LW_SHARED);

	if (oldSnapshotControl->count_used > 0
		&& ts >= oldSnapshotControl->head_timestamp)
	{
		int			offset;

		offset = ((ts - oldSnapshotControl->head_timestamp)
				  / USECS_PER_MINUTE);
		if (offset > oldSnapshotControl->count_used - 1)
			offset = oldSnapshotControl->count_used - 1;
		offset = (oldSnapshotControl->head_offset + offset)
			% OLD_SNAPSHOT_TIME_MAP_ENTRIES;

		*xlimitp = oldSnapshotControl->xid_by_minute[offset];

		in_mapping = true;
	}

	LWLockRelease(OldSnapshotTimeMapLock);

	return in_mapping;
}

/*
 * TransactionIdLimitedForOldSnapshots
 *
 * Apply old snapshot limit.  This is intended to be called for page pruning
 * and table vacuuming, to allow old_snapshot_threshold to override the normal
 * global xmin value.  Actual testing for snapshot too old will be based on
 * whether a snapshot timestamp is prior to the threshold timestamp set in
 * this function.
 *
 * If the limited horizon allows a cleanup action that otherwise would not be
 * possible, SetOldSnapshotThresholdTimestamp(*limit_ts, *limit_xid) needs to
 * be called before that cleanup action.
 */
bool
TransactionIdLimitedForOldSnapshots(TransactionId recentXmin,
									Relation relation,
									TransactionId *limit_xid,
									TimestampTz *limit_ts)
{
	TimestampTz ts;
	TransactionId xlimit = recentXmin;
	TransactionId latest_xmin;
	TimestampTz next_map_update_ts;
	TransactionId threshold_timestamp;
	TransactionId threshold_xid;

	Assert(TransactionIdIsNormal(recentXmin));
	Assert(OldSnapshotThresholdActive());
	Assert(limit_ts != NULL && limit_xid != NULL);

	/*
	 * TestForOldSnapshot() assumes early pruning advances the page LSN, so we
	 * can't prune early when skipping WAL.
	 */
	if (!RelationAllowsEarlyPruning(relation) || !RelationNeedsWAL(relation))
		return false;

	ts = GetSnapshotCurrentTimestamp();

	SpinLockAcquire(&oldSnapshotControl->mutex_latest_xmin);
	latest_xmin = oldSnapshotControl->latest_xmin;
	next_map_update_ts = oldSnapshotControl->next_map_update;
	SpinLockRelease(&oldSnapshotControl->mutex_latest_xmin);

	/*
	 * Zero threshold always overrides to latest xmin, if valid.  Without some
	 * heuristic it will find its own snapshot too old on, for example, a
	 * simple UPDATE -- which would make it useless for most testing, but
	 * there is no principled way to ensure that it doesn't fail in this way.
	 * Use a five-second delay to try to get useful testing behavior, but this
	 * may need adjustment.
	 */
	if (old_snapshot_threshold == 0)
	{
		if (TransactionIdPrecedes(latest_xmin, MyProc->xmin)
			&& TransactionIdFollows(latest_xmin, xlimit))
			xlimit = latest_xmin;

		ts -= 5 * USECS_PER_SEC;
	}
	else
	{
		ts = AlignTimestampToMinuteBoundary(ts)
			- (old_snapshot_threshold * USECS_PER_MINUTE);

		/* Check for fast exit without LW locking. */
		SpinLockAcquire(&oldSnapshotControl->mutex_threshold);
		threshold_timestamp = oldSnapshotControl->threshold_timestamp;
		threshold_xid = oldSnapshotControl->threshold_xid;
		SpinLockRelease(&oldSnapshotControl->mutex_threshold);

		if (ts == threshold_timestamp)
		{
			/*
			 * Current timestamp is in same bucket as the last limit that was
			 * applied. Reuse.
			 */
			xlimit = threshold_xid;
		}
		else if (ts == next_map_update_ts)
		{
			/*
			 * FIXME: This branch is super iffy - but that should probably
			 * fixed separately.
			 */
			xlimit = latest_xmin;
		}
		else if (GetOldSnapshotFromTimeMapping(ts, &xlimit))
		{
		}

		/*
		 * Failsafe protection against vacuuming work of active transaction.
		 *
		 * This is not an assertion because we avoid the spinlock for
		 * performance, leaving open the possibility that xlimit could advance
		 * and be more current; but it seems prudent to apply this limit.  It
		 * might make pruning a tiny bit less aggressive than it could be, but
		 * protects against data loss bugs.
		 */
		if (TransactionIdIsNormal(latest_xmin)
			&& TransactionIdPrecedes(latest_xmin, xlimit))
			xlimit = latest_xmin;
	}

	if (TransactionIdIsValid(xlimit) &&
		TransactionIdFollowsOrEquals(xlimit, recentXmin))
	{
		*limit_ts = ts;
		*limit_xid = xlimit;

		return true;
	}

	return false;
}

/*
 * Take care of the circular buffer that maps time to xid.
 */
void
MaintainOldSnapshotTimeMapping(TimestampTz whenTaken, TransactionId xmin)
{
	TimestampTz ts;
	TransactionId latest_xmin;
	TimestampTz update_ts;
	bool		map_update_required = false;

	/* Never call this function when old snapshot checking is disabled. */
	Assert(old_snapshot_threshold >= 0);

	ts = AlignTimestampToMinuteBoundary(whenTaken);

	/*
	 * Keep track of the latest xmin seen by any process. Update mapping with
	 * a new value when we have crossed a bucket boundary.
	 */
	SpinLockAcquire(&oldSnapshotControl->mutex_latest_xmin);
	latest_xmin = oldSnapshotControl->latest_xmin;
	update_ts = oldSnapshotControl->next_map_update;
	if (ts > update_ts)
	{
		oldSnapshotControl->next_map_update = ts;
		map_update_required = true;
	}
	if (TransactionIdFollows(xmin, latest_xmin))
		oldSnapshotControl->latest_xmin = xmin;
	SpinLockRelease(&oldSnapshotControl->mutex_latest_xmin);

	/* We only needed to update the most recent xmin value. */
	if (!map_update_required)
		return;

	/* No further tracking needed for 0 (used for testing). */
	if (old_snapshot_threshold == 0)
		return;

	/*
	 * We don't want to do something stupid with unusual values, but we don't
	 * want to litter the log with warnings or break otherwise normal
	 * processing for this feature; so if something seems unreasonable, just
	 * log at DEBUG level and return without doing anything.
	 */
	if (whenTaken < 0)
	{
		elog(DEBUG1,
			 "MaintainOldSnapshotTimeMapping called with negative whenTaken = %ld",
			 (long) whenTaken);
		return;
	}
	if (!TransactionIdIsNormal(xmin))
	{
		elog(DEBUG1,
			 "MaintainOldSnapshotTimeMapping called with xmin = %lu",
			 (unsigned long) xmin);
		return;
	}

	LWLockAcquire(OldSnapshotTimeMapLock, LW_EXCLUSIVE);

	Assert(oldSnapshotControl->head_offset >= 0);
	Assert(oldSnapshotControl->head_offset < OLD_SNAPSHOT_TIME_MAP_ENTRIES);
	Assert((oldSnapshotControl->head_timestamp % USECS_PER_MINUTE) == 0);
	Assert(oldSnapshotControl->count_used >= 0);
	Assert(oldSnapshotControl->count_used <= OLD_SNAPSHOT_TIME_MAP_ENTRIES);

	if (oldSnapshotControl->count_used == 0)
	{
		/* set up first entry for empty mapping */
		oldSnapshotControl->head_offset = 0;
		oldSnapshotControl->head_timestamp = ts;
		oldSnapshotControl->count_used = 1;
		oldSnapshotControl->xid_by_minute[0] = xmin;
	}
	else if (ts < oldSnapshotControl->head_timestamp)
	{
		/* old ts; log it at DEBUG */
		LWLockRelease(OldSnapshotTimeMapLock);
		elog(DEBUG1,
			 "MaintainOldSnapshotTimeMapping called with old whenTaken = %ld",
			 (long) whenTaken);
		return;
	}
	else if (ts <= (oldSnapshotControl->head_timestamp +
					((oldSnapshotControl->count_used - 1)
					 * USECS_PER_MINUTE)))
	{
		/* existing mapping; advance xid if possible */
		int			bucket = (oldSnapshotControl->head_offset
							  + ((ts - oldSnapshotControl->head_timestamp)
								 / USECS_PER_MINUTE))
		% OLD_SNAPSHOT_TIME_MAP_ENTRIES;

		if (TransactionIdPrecedes(oldSnapshotControl->xid_by_minute[bucket], xmin))
			oldSnapshotControl->xid_by_minute[bucket] = xmin;
	}
	else
	{
		/* We need a new bucket, but it might not be the very next one. */
		int			distance_to_new_tail;
		int			distance_to_current_tail;
		int			advance;

		/*
		 * Our goal is for the new "tail" of the mapping, that is, the entry
		 * which is newest and thus furthest from the "head" entry, to
		 * correspond to "ts". Since there's one entry per minute, the
		 * distance between the current head and the new tail is just the
		 * number of minutes of difference between ts and the current
		 * head_timestamp.
		 *
		 * The distance from the current head to the current tail is one less
		 * than the number of entries in the mapping, because the entry at the
		 * head_offset is for 0 minutes after head_timestamp.
		 *
		 * The difference between these two values is the number of minutes by
		 * which we need to advance the mapping, either adding new entries or
		 * rotating old ones out.
		 */
		distance_to_new_tail =
			(ts - oldSnapshotControl->head_timestamp) / USECS_PER_MINUTE;
		distance_to_current_tail =
			oldSnapshotControl->count_used - 1;
		advance = distance_to_new_tail - distance_to_current_tail;
		Assert(advance > 0);

		if (advance >= OLD_SNAPSHOT_TIME_MAP_ENTRIES)
		{
			/* Advance is so far that all old data is junk; start over. */
			oldSnapshotControl->head_offset = 0;
			oldSnapshotControl->count_used = 1;
			oldSnapshotControl->xid_by_minute[0] = xmin;
			oldSnapshotControl->head_timestamp = ts;
		}
		else
		{
			/* Store the new value in one or more buckets. */
			int			i;

			for (i = 0; i < advance; i++)
			{
				if (oldSnapshotControl->count_used == OLD_SNAPSHOT_TIME_MAP_ENTRIES)
				{
					/* Map full and new value replaces old head. */
					int			old_head = oldSnapshotControl->head_offset;

					if (old_head == (OLD_SNAPSHOT_TIME_MAP_ENTRIES - 1))
						oldSnapshotControl->head_offset = 0;
					else
						oldSnapshotControl->head_offset = old_head + 1;
					oldSnapshotControl->xid_by_minute[old_head] = xmin;
					oldSnapshotControl->head_timestamp += USECS_PER_MINUTE;
				}
				else
				{
					/* Extend map to unused entry. */
					int			new_tail = (oldSnapshotControl->head_offset
											+ oldSnapshotControl->count_used)
					% OLD_SNAPSHOT_TIME_MAP_ENTRIES;

					oldSnapshotControl->count_used++;
					oldSnapshotControl->xid_by_minute[new_tail] = xmin;
				}
			}
		}
	}

	LWLockRelease(OldSnapshotTimeMapLock);
}


/*
 * Setup a snapshot that replaces normal catalog snapshots that allows catalog
 * access to behave just like it did at a certain point in the past.
 *
 * Needed for logical decoding.
 */
void
SetupHistoricSnapshot(Snapshot historic_snapshot, HTAB *tuplecids)
{
	Assert(historic_snapshot != NULL);

	/* setup the timetravel snapshot */
	HistoricSnapshot = historic_snapshot;

	/* setup (cmin, cmax) lookup hash */
	tuplecid_data = tuplecids;
}


/*
 * Make catalog snapshots behave normally again.
 */
void
TeardownHistoricSnapshot(bool is_error)
{
	HistoricSnapshot = NULL;
	tuplecid_data = NULL;
}

bool
HistoricSnapshotActive(void)
{
	return HistoricSnapshot != NULL;
}

HTAB *
HistoricSnapshotGetTupleCids(void)
{
	Assert(HistoricSnapshotActive());
	return tuplecid_data;
}

/*
 * EstimateSnapshotSpace
 *		Returns the size needed to store the given snapshot.
 *
 * We are exporting only required fields from the Snapshot, stored in
 * SerializedSnapshotData.
 */
Size
EstimateSnapshotSpace(Snapshot snap)
{
	Size		size;

	Assert(snap != InvalidSnapshot);
	Assert(snap->snapshot_type == SNAPSHOT_MVCC);

	/* We allocate any XID arrays needed in the same palloc block. */
	size = add_size(sizeof(SerializedSnapshotData),
					mul_size(snap->xcnt, sizeof(TransactionId)));
	if (snap->subxcnt > 0 &&
		(!snap->suboverflowed || snap->takenDuringRecovery))
		size = add_size(size,
						mul_size(snap->subxcnt, sizeof(TransactionId)));

	return size;
}

/*
 * SerializeSnapshot
 *		Dumps the serialized snapshot (extracted from given snapshot) onto the
 *		memory location at start_address.
 */
void
SerializeSnapshot(Snapshot snapshot, char *start_address)
{
	SerializedSnapshotData serialized_snapshot;

	Assert(snapshot->subxcnt >= 0);

	/* Copy all required fields */
	serialized_snapshot.xmin = snapshot->xmin;
	serialized_snapshot.xmax = snapshot->xmax;
	serialized_snapshot.xcnt = snapshot->xcnt;
	serialized_snapshot.subxcnt = snapshot->subxcnt;
	serialized_snapshot.suboverflowed = snapshot->suboverflowed;
	serialized_snapshot.takenDuringRecovery = snapshot->takenDuringRecovery;
	serialized_snapshot.curcid = snapshot->curcid;
	serialized_snapshot.whenTaken = snapshot->whenTaken;
	serialized_snapshot.lsn = snapshot->lsn;

	/*
	 * Ignore the SubXID array if it has overflowed, unless the snapshot was
	 * taken during recovery - in that case, top-level XIDs are in subxip as
	 * well, and we mustn't lose them.
	 */
	if (serialized_snapshot.suboverflowed && !snapshot->takenDuringRecovery)
		serialized_snapshot.subxcnt = 0;

	/* Copy struct to possibly-unaligned buffer */
	memcpy(start_address,
		   &serialized_snapshot, sizeof(SerializedSnapshotData));

	/* Copy XID array */
	if (snapshot->xcnt > 0)
		memcpy((TransactionId *) (start_address +
								  sizeof(SerializedSnapshotData)),
			   snapshot->xip, snapshot->xcnt * sizeof(TransactionId));

	/*
	 * Copy SubXID array. Don't bother to copy it if it had overflowed,
	 * though, because it's not used anywhere in that case. Except if it's a
	 * snapshot taken during recovery; all the top-level XIDs are in subxip as
	 * well in that case, so we mustn't lose them.
	 */
	if (serialized_snapshot.subxcnt > 0)
	{
		Size		subxipoff = sizeof(SerializedSnapshotData) +
		snapshot->xcnt * sizeof(TransactionId);

		memcpy((TransactionId *) (start_address + subxipoff),
			   snapshot->subxip, snapshot->subxcnt * sizeof(TransactionId));
	}
}

/*
 * RestoreSnapshot
 *		Restore a serialized snapshot from the specified address.
 *
 * The copy is palloc'd in TopTransactionContext and has initial refcounts set
 * to 0.  The returned snapshot has the copied flag set.
 */
Snapshot
RestoreSnapshot(char *start_address)
{
	SerializedSnapshotData serialized_snapshot;
	Size		size;
	Snapshot	snapshot;
	TransactionId *serialized_xids;

	memcpy(&serialized_snapshot, start_address,
		   sizeof(SerializedSnapshotData));
	serialized_xids = (TransactionId *)
		(start_address + sizeof(SerializedSnapshotData));

	/* We allocate any XID arrays needed in the same palloc block. */
	size = sizeof(SnapshotData)
		+ serialized_snapshot.xcnt * sizeof(TransactionId)
		+ serialized_snapshot.subxcnt * sizeof(TransactionId);

	/* Copy all required fields */
	snapshot = (Snapshot) MemoryContextAlloc(TopTransactionContext, size);
	snapshot->snapshot_type = SNAPSHOT_MVCC;
	snapshot->xmin = serialized_snapshot.xmin;
	snapshot->xmax = serialized_snapshot.xmax;
	snapshot->xip = NULL;
	snapshot->xcnt = serialized_snapshot.xcnt;
	snapshot->subxip = NULL;
	snapshot->subxcnt = serialized_snapshot.subxcnt;
	snapshot->suboverflowed = serialized_snapshot.suboverflowed;
	snapshot->takenDuringRecovery = serialized_snapshot.takenDuringRecovery;
	snapshot->curcid = serialized_snapshot.curcid;
	snapshot->whenTaken = serialized_snapshot.whenTaken;
	snapshot->lsn = serialized_snapshot.lsn;
	snapshot->snapXactCompletionCount = 0;

	/* Copy XIDs, if present. */
	if (serialized_snapshot.xcnt > 0)
	{
		snapshot->xip = (TransactionId *) (snapshot + 1);
		memcpy(snapshot->xip, serialized_xids,
			   serialized_snapshot.xcnt * sizeof(TransactionId));
	}

	/* Copy SubXIDs, if present. */
	if (serialized_snapshot.subxcnt > 0)
	{
		snapshot->subxip = ((TransactionId *) (snapshot + 1)) +
			serialized_snapshot.xcnt;
		memcpy(snapshot->subxip, serialized_xids + serialized_snapshot.xcnt,
			   serialized_snapshot.subxcnt * sizeof(TransactionId));
	}

	/* Set the copied flag so that the caller will set refcounts correctly. */
	snapshot->regd_count = 0;
	snapshot->active_count = 0;
	snapshot->copied = true;

	return snapshot;
}

/*
 * Install a restored snapshot as the transaction snapshot.
 *
 * The second argument is of type void * so that snapmgr.h need not include
 * the declaration for PGPROC.
 */
void
RestoreTransactionSnapshot(Snapshot snapshot, void *source_pgproc)
{
	SetTransactionSnapshot(snapshot, NULL, InvalidPid, source_pgproc);
}

/*
 * XidInMVCCSnapshot
 *		Is the given XID still-in-progress according to the snapshot?
 *
 * Note: GetSnapshotData never stores either top xid or subxids of our own
 * backend into a snapshot, so these xids will not be reported as "running"
 * by this function.  This is OK for current uses, because we always check
 * TransactionIdIsCurrentTransactionId first, except when it's known the
 * XID could not be ours anyway.
 */
bool
XidInMVCCSnapshot(TransactionId xid, Snapshot snapshot)
{
	uint32		i;

	/*
	 * Make a quick range check to eliminate most XIDs without looking at the
	 * xip arrays.  Note that this is OK even if we convert a subxact XID to
	 * its parent below, because a subxact with XID < xmin has surely also got
	 * a parent with XID < xmin, while one with XID >= xmax must belong to a
	 * parent that was not yet committed at the time of this snapshot.
	 */

	/* Any xid < xmin is not in-progress */
	if (TransactionIdPrecedes(xid, snapshot->xmin))
		return false;
	/* Any xid >= xmax is in-progress */
	if (TransactionIdFollowsOrEquals(xid, snapshot->xmax))
		return true;

	/*
	 * Snapshot information is stored slightly differently in snapshots taken
	 * during recovery.
	 */
	if (!snapshot->takenDuringRecovery)
	{
		/*
		 * If the snapshot contains full subxact data, the fastest way to
		 * check things is just to compare the given XID against both subxact
		 * XIDs and top-level XIDs.  If the snapshot overflowed, we have to
		 * use pg_subtrans to convert a subxact XID to its parent XID, but
		 * then we need only look at top-level XIDs not subxacts.
		 */
		if (!snapshot->suboverflowed)
		{
			/* we have full data, so search subxip */
			int32		j;

			for (j = 0; j < snapshot->subxcnt; j++)
			{
				if (TransactionIdEquals(xid, snapshot->subxip[j]))
					return true;
			}

			/* not there, fall through to search xip[] */
		}
		else
		{
			/*
			 * Snapshot overflowed, so convert xid to top-level.  This is safe
			 * because we eliminated too-old XIDs above.
			 */
			xid = SubTransGetTopmostTransaction(xid);

			/*
			 * If xid was indeed a subxact, we might now have an xid < xmin,
			 * so recheck to avoid an array scan.  No point in rechecking
			 * xmax.
			 */
			if (TransactionIdPrecedes(xid, snapshot->xmin))
				return false;
		}

		for (i = 0; i < snapshot->xcnt; i++)
		{
			if (TransactionIdEquals(xid, snapshot->xip[i]))
				return true;
		}
	}
	else
	{
		int32		j;

		/*
		 * In recovery we store all xids in the subxact array because it is by
		 * far the bigger array, and we mostly don't know which xids are
		 * top-level and which are subxacts. The xip array is empty.
		 *
		 * We start by searching subtrans, if we overflowed.
		 */
		if (snapshot->suboverflowed)
		{
			/*
			 * Snapshot overflowed, so convert xid to top-level.  This is safe
			 * because we eliminated too-old XIDs above.
			 */
			xid = SubTransGetTopmostTransaction(xid);

			/*
			 * If xid was indeed a subxact, we might now have an xid < xmin,
			 * so recheck to avoid an array scan.  No point in rechecking
			 * xmax.
			 */
			if (TransactionIdPrecedes(xid, snapshot->xmin))
				return false;
		}

		/*
		 * We now have either a top-level xid higher than xmin or an
		 * indeterminate xid. We don't know whether it's top level or subxact
		 * but it doesn't matter. If it's present, the xid is visible.
		 */
		for (j = 0; j < snapshot->subxcnt; j++)
		{
			if (TransactionIdEquals(xid, snapshot->subxip[j]))
				return true;
		}
	}

	return false;
}<|MERGE_RESOLUTION|>--- conflicted
+++ resolved
@@ -557,7 +557,6 @@
 	CurrentSnapshot->xmin = sourcesnap->xmin;
 	CurrentSnapshot->xmax = sourcesnap->xmax;
 	CurrentSnapshot->xcnt = sourcesnap->xcnt;
-<<<<<<< HEAD
 	Assert(sourcesnap->xcnt <= GetMaxSnapshotXidCount());
 	if (sourcesnap->xcnt > 0)
 		memcpy(CurrentSnapshot->xip, sourcesnap->xip,
@@ -567,27 +566,6 @@
 	if (sourcesnap->subxcnt > 0)
 		memcpy(CurrentSnapshot->subxip, sourcesnap->subxip,
 			   sourcesnap->subxcnt * sizeof(TransactionId));
-=======
-	/*
-	 * In Yugabyte it is valid if the snapshot's xip is NULL, but memcpy's
-	 * arguments are supposed to be not null. Even when Yugabyte is not enabled,
-	 * if xcnt is 0, it is good to skip those no-op lines.
-	 */
-	if (sourcesnap->xcnt)
-	{
-		Assert(sourcesnap->xcnt <= GetMaxSnapshotXidCount());
-		memcpy(CurrentSnapshot->xip, sourcesnap->xip,
-			   sourcesnap->xcnt * sizeof(TransactionId));
-	}
-	/* Similar for subxip/subxcnt */
-	CurrentSnapshot->subxcnt = sourcesnap->subxcnt;
-	if (sourcesnap->subxcnt)
-	{
-		Assert(sourcesnap->subxcnt <= GetMaxSnapshotSubxidCount());
-		memcpy(CurrentSnapshot->subxip, sourcesnap->subxip,
-			   sourcesnap->subxcnt * sizeof(TransactionId));
-	}
->>>>>>> 340212f0
 	CurrentSnapshot->suboverflowed = sourcesnap->suboverflowed;
 	CurrentSnapshot->takenDuringRecovery = sourcesnap->takenDuringRecovery;
 	/* NB: curcid should NOT be copied, it's a local matter */
