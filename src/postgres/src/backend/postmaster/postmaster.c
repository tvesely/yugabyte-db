--- conflicted
+++ resolved
@@ -3250,17 +3250,12 @@
 			 */
 			StartupStatus = STARTUP_NOT_RUNNING;
 			FatalError = false;
-<<<<<<< HEAD
 			AbortStartTime = 0;
-=======
-			YbCrashInUnmanageableState = false;
-			Assert(AbortStartTime == 0);
->>>>>>> f6163037
 			ReachedNormalRunning = true;
 			pmState = PM_RUN;
 			connsAllowed = true;
 
-			YbCrashWhileLockIntermediateState = false;
+			YbCrashInUnmanageableState = false;
 
 			/*
 			 * Crank up the background tasks, if we didn't do that already
