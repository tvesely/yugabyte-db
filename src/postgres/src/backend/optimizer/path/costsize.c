/*-------------------------------------------------------------------------
 *
 * costsize.c
 *	  Routines to compute (and set) relation sizes and path costs
 *
 * Path costs are measured in arbitrary units established by these basic
 * parameters:
 *
 *	seq_page_cost		Cost of a sequential page fetch
 *	random_page_cost	Cost of a non-sequential page fetch
 *	cpu_tuple_cost		Cost of typical CPU time to process a tuple
 *	cpu_index_tuple_cost  Cost of typical CPU time to process an index tuple
 *	cpu_operator_cost	Cost of CPU time to execute an operator or function
 *	parallel_tuple_cost Cost of CPU time to pass a tuple from worker to leader backend
 *	parallel_setup_cost Cost of setting up shared memory for parallelism
 *
 * We expect that the kernel will typically do some amount of read-ahead
 * optimization; this in conjunction with seek costs means that seq_page_cost
 * is normally considerably less than random_page_cost.  (However, if the
 * database is fully cached in RAM, it is reasonable to set them equal.)
 *
 * We also use a rough estimate "effective_cache_size" of the number of
 * disk pages in Postgres + OS-level disk cache.  (We can't simply use
 * NBuffers for this purpose because that would ignore the effects of
 * the kernel's disk cache.)
 *
 * Obviously, taking constants for these values is an oversimplification,
 * but it's tough enough to get any useful estimates even at this level of
 * detail.  Note that all of these parameters are user-settable, in case
 * the default values are drastically off for a particular platform.
 *
 * seq_page_cost and random_page_cost can also be overridden for an individual
 * tablespace, in case some data is on a fast disk and other data is on a slow
 * disk.  Per-tablespace overrides never apply to temporary work files such as
 * an external sort or a materialize node that overflows work_mem.
 *
 * We compute two separate costs for each path:
 *		total_cost: total estimated cost to fetch all tuples
 *		startup_cost: cost that is expended before first tuple is fetched
 * In some scenarios, such as when there is a LIMIT or we are implementing
 * an EXISTS(...) sub-select, it is not necessary to fetch all tuples of the
 * path's result.  A caller can estimate the cost of fetching a partial
 * result by interpolating between startup_cost and total_cost.  In detail:
 *		actual_cost = startup_cost +
 *			(total_cost - startup_cost) * tuples_to_fetch / path->rows;
 * Note that a base relation's rows count (and, by extension, plan_rows for
 * plan nodes below the LIMIT node) are set without regard to any LIMIT, so
 * that this equation works properly.  (Note: while path->rows is never zero
 * for ordinary relations, it is zero for paths for provably-empty relations,
 * so beware of division-by-zero.)	The LIMIT is applied as a top-level
 * plan node.
 *
 * For largely historical reasons, most of the routines in this module use
 * the passed result Path only to store their results (rows, startup_cost and
 * total_cost) into.  All the input data they need is passed as separate
 * parameters, even though much of it could be extracted from the Path.
 * An exception is made for the cost_XXXjoin() routines, which expect all
 * the other fields of the passed XXXPath to be filled in, and similarly
 * cost_index() assumes the passed IndexPath is valid except for its output
 * values.
 *
 *
 * Portions Copyright (c) 1996-2022, PostgreSQL Global Development Group
 * Portions Copyright (c) 1994, Regents of the University of California
 *
 * IDENTIFICATION
 *	  src/backend/optimizer/path/costsize.c
 *
 *-------------------------------------------------------------------------
 */

#include "postgres.h"

#include <limits.h>
#include <math.h>

#include "access/amapi.h"
#include "access/htup_details.h"
#include "access/tsmapi.h"
#include "catalog/pg_statistic.h"
#include "catalog/pg_statistic_ext.h"
#include "executor/executor.h"
#include "executor/nodeAgg.h"
#include "executor/nodeHash.h"
<<<<<<< HEAD
#include "executor/nodeMemoize.h"
=======
#include "executor/ybcExpr.h"
>>>>>>> fc3e8796
#include "miscadmin.h"
#include "nodes/makefuncs.h"
#include "nodes/nodeFuncs.h"
#include "optimizer/clauses.h"
#include "optimizer/cost.h"
#include "optimizer/optimizer.h"
#include "optimizer/pathnode.h"
#include "optimizer/paths.h"
#include "optimizer/placeholder.h"
#include "optimizer/plancat.h"
#include "optimizer/planmain.h"
#include "optimizer/predtest.h"
#include "optimizer/restrictinfo.h"
#include "parser/parsetree.h"
#include "utils/lsyscache.h"
#include "utils/selfuncs.h"
#include "utils/spccache.h"
#include "utils/syscache.h"
#include "utils/tuplesort.h"

/* YB includes. */
#include "pg_yb_utils.h"

#define LOG2(x)  (log(x) / 0.693147180559945)

/*
 * Append and MergeAppend nodes are less expensive than some other operations
 * which use cpu_tuple_cost; instead of adding a separate GUC, estimate the
 * per-tuple cost as cpu_tuple_cost multiplied by this value.
 */
#define APPEND_CPU_COST_MULTIPLIER 0.5

/*
<<<<<<< HEAD
 * Maximum value for row estimates.  We cap row estimates to this to help
 * ensure that costs based on these estimates remain within the range of what
 * double can represent.  add_path() wouldn't act sanely given infinite or NaN
 * cost values.
 */
#define MAXIMUM_ROWCOUNT 1e100
=======
 * Total size of the hidden columns in each relation.
 */
#define HIDDEN_COLUMNS_SIZE 4

#define MEGA 1048576
>>>>>>> fc3e8796

double		seq_page_cost = DEFAULT_SEQ_PAGE_COST;
double		random_page_cost = DEFAULT_RANDOM_PAGE_COST;
double		cpu_tuple_cost = DEFAULT_CPU_TUPLE_COST;
double		cpu_index_tuple_cost = DEFAULT_CPU_INDEX_TUPLE_COST;
double		cpu_operator_cost = DEFAULT_CPU_OPERATOR_COST;
double		parallel_tuple_cost = DEFAULT_PARALLEL_TUPLE_COST;
double		parallel_setup_cost = DEFAULT_PARALLEL_SETUP_COST;

double		yb_network_fetch_cost = YB_DEFAULT_FETCH_COST;

double		yb_seq_block_cost = DEFAULT_SEQ_PAGE_COST;
double		yb_random_block_cost = DEFAULT_RANDOM_PAGE_COST;

double		yb_docdb_next_cpu_cycles = YB_DEFAULT_DOCDB_NEXT_CPU_CYCLES;
double 		yb_seek_cost_factor = YB_DEFAULT_SEEK_COST_FACTOR;
double 		yb_backward_seek_cost_factor = YB_DEFAULT_BACKWARD_SEEK_COST_FACTOR;
int 		yb_docdb_merge_cpu_cycles = YB_DEFAULT_DOCDB_MERGE_CPU_CYCLES;
int 		yb_docdb_remote_filter_overhead_cycles = YB_DEFAULT_DOCDB_REMOTE_FILTER_OVERHEAD_CYCLES;
double		yb_local_latency_cost = YB_DEFAULT_LOCAL_LATENCY_COST;
double		yb_local_throughput_cost = YB_DEFAULT_LOCAL_THROUGHPUT_COST;

double		yb_intercloud_cost = YB_DEFAULT_INTERCLOUD_COST;
double		yb_interregion_cost = YB_DEFAULT_INTERREGION_COST;
double		yb_interzone_cost = YB_DEFAULT_INTERZONE_COST;

double		yb_local_cost = YB_DEFAULT_LOCAL_COST;

double		recursive_worktable_factor = DEFAULT_RECURSIVE_WORKTABLE_FACTOR;

int			effective_cache_size = DEFAULT_EFFECTIVE_CACHE_SIZE;

Cost		disable_cost = 1.0e10;

int			max_parallel_workers_per_gather = 2;

bool		enable_seqscan = true;
bool		enable_indexscan = true;
bool		enable_indexonlyscan = true;
bool		enable_bitmapscan = true;
bool		enable_tidscan = true;
bool		enable_sort = true;
bool		enable_incremental_sort = true;
bool		enable_hashagg = true;
bool		enable_nestloop = true;
bool		enable_material = true;
bool		enable_memoize = true;
bool		enable_mergejoin = true;
bool		enable_hashjoin = true;
bool		enable_gathermerge = true;
bool		enable_partitionwise_join = false;
bool		enable_partitionwise_aggregate = false;
bool		enable_parallel_append = true;
bool		enable_parallel_hash = true;
bool		enable_partition_pruning = true;
bool		enable_async_append = true;
bool		yb_enable_geolocation_costing = true;

extern int yb_bnl_batch_size;

typedef struct
{
	PlannerInfo *root;
	QualCost	total;
} cost_qual_eval_context;

static List *extract_nonindex_conditions(List *qual_clauses, List *indexclauses);
static MergeScanSelCache *cached_scansel(PlannerInfo *root,
										 RestrictInfo *rinfo,
										 PathKey *pathkey);
static void cost_rescan(PlannerInfo *root, Path *path,
						Cost *rescan_startup_cost, Cost *rescan_total_cost);
static bool cost_qual_eval_walker(Node *node, cost_qual_eval_context *context);
static void get_restriction_qual_cost(PlannerInfo *root, RelOptInfo *baserel,
									  ParamPathInfo *param_info,
									  QualCost *qpqual_cost);
static bool has_indexed_join_quals(NestPath *path);
static double approx_tuple_count(PlannerInfo *root, JoinPath *path,
								 List *quals);
static double calc_joinrel_size_estimate(PlannerInfo *root,
										 RelOptInfo *joinrel,
										 RelOptInfo *outer_rel,
										 RelOptInfo *inner_rel,
										 double outer_rows,
										 double inner_rows,
										 SpecialJoinInfo *sjinfo,
										 List *restrictlist);
static Selectivity get_foreign_key_join_selectivity(PlannerInfo *root,
													Relids outer_relids,
													Relids inner_relids,
													SpecialJoinInfo *sjinfo,
													List **restrictlist);
static Cost append_nonpartial_cost(List *subpaths, int numpaths,
								   int parallel_workers);
static void set_rel_width(PlannerInfo *root, RelOptInfo *rel);
static double relation_byte_size(double tuples, int width);
static double page_size(double tuples, int width);
static double get_parallel_divisor(Path *path);

/*
 * clamp_row_est
 *		Force a row-count estimate to a sane value.
 */
double
clamp_row_est(double nrows)
{
	/*
	 * Avoid infinite and NaN row estimates.  Costs derived from such values
	 * are going to be useless.  Also force the estimate to be at least one
	 * row, to make explain output look better and to avoid possible
	 * divide-by-zero when interpolating costs.  Make it an integer, too.
	 */
	if (nrows > MAXIMUM_ROWCOUNT || isnan(nrows))
		nrows = MAXIMUM_ROWCOUNT;
	else if (nrows <= 1.0)
		nrows = 1.0;
	else
		nrows = rint(nrows);

	return nrows;
}

<<<<<<< HEAD
/*
 * clamp_cardinality_to_long
 *		Cast a Cardinality value to a sane long value.
 */
long
clamp_cardinality_to_long(Cardinality x)
{
	/*
	 * Just for paranoia's sake, ensure we do something sane with negative or
	 * NaN values.
	 */
	if (isnan(x))
		return LONG_MAX;
	if (x <= 0)
		return 0;

	/*
	 * If "long" is 64 bits, then LONG_MAX cannot be represented exactly as a
	 * double.  Casting it to double and back may well result in overflow due
	 * to rounding, so avoid doing that.  We trust that any double value that
	 * compares strictly less than "(double) LONG_MAX" will cast to a
	 * representable "long" value.
	 */
	return (x < (double) LONG_MAX) ? (long) x : LONG_MAX;
}


=======
>>>>>>> fc3e8796
/*
 * cost_seqscan
 *	  Determines and returns the cost of scanning a relation sequentially.
 *
 * 'baserel' is the relation to be scanned
 * 'param_info' is the ParamPathInfo if this is a parameterized path, else NULL
 */
void
cost_seqscan(Path *path, PlannerInfo *root,
			 RelOptInfo *baserel, ParamPathInfo *param_info)
{
	Cost		startup_cost = 0;
	Cost		cpu_run_cost;
	Cost		disk_run_cost;
	double		spc_seq_page_cost;
	QualCost	qpqual_cost;
	Cost		cpu_per_tuple;

	/* Should only be applied to base relations */
	Assert(baserel->relid > 0);
	Assert(baserel->rtekind == RTE_RELATION);

	/* Mark the path with the correct row estimate */
	if (param_info)
		path->rows = param_info->ppi_rows;
	else
		path->rows = baserel->rows;

	if (!enable_seqscan)
		startup_cost += disable_cost;

	/* fetch estimated page cost for tablespace containing table */
	get_tablespace_page_costs(baserel->reltablespace,
							  NULL,
							  &spc_seq_page_cost);

	/*
	 * disk costs
	 */
	disk_run_cost = spc_seq_page_cost * baserel->pages;

	/* CPU costs */
	get_restriction_qual_cost(root, baserel, param_info, &qpqual_cost);

	startup_cost += qpqual_cost.startup;
	cpu_per_tuple = cpu_tuple_cost + qpqual_cost.per_tuple;
	cpu_run_cost = cpu_per_tuple * baserel->tuples;
	/* tlist eval costs are paid per output row, not per tuple scanned */
	startup_cost += path->pathtarget->cost.startup;
	cpu_run_cost += path->pathtarget->cost.per_tuple * path->rows;

	/* Adjust costing for parallelism, if used. */
	if (path->parallel_workers > 0)
	{
		double		parallel_divisor = get_parallel_divisor(path);

		/* The CPU cost is divided among all the workers. */
		cpu_run_cost /= parallel_divisor;

		/*
		 * It may be possible to amortize some of the I/O cost, but probably
		 * not very much, because most operating systems already do aggressive
		 * prefetching.  For now, we assume that the disk run cost can't be
		 * amortized at all.
		 */

		/*
		 * In the case of a parallel plan, the row count needs to represent
		 * the number of tuples processed per worker.
		 */
		path->rows = clamp_row_est(path->rows / parallel_divisor);
	}

	path->startup_cost = startup_cost;
	path->total_cost = startup_cost + cpu_run_cost + disk_run_cost;
}

/*
 * cost_samplescan
 *	  Determines and returns the cost of scanning a relation using sampling.
 *
 * 'baserel' is the relation to be scanned
 * 'param_info' is the ParamPathInfo if this is a parameterized path, else NULL
 */
void
cost_samplescan(Path *path, PlannerInfo *root,
				RelOptInfo *baserel, ParamPathInfo *param_info)
{
	Cost		startup_cost = 0;
	Cost		run_cost = 0;
	RangeTblEntry *rte;
	TableSampleClause *tsc;
	TsmRoutine *tsm;
	double		spc_seq_page_cost,
				spc_random_page_cost,
				spc_page_cost;
	QualCost	qpqual_cost;
	Cost		cpu_per_tuple;

	/* Should only be applied to base relations with tablesample clauses */
	Assert(baserel->relid > 0);
	rte = planner_rt_fetch(baserel->relid, root);
	Assert(rte->rtekind == RTE_RELATION);
	tsc = rte->tablesample;
	Assert(tsc != NULL);
	tsm = GetTsmRoutine(tsc->tsmhandler);

	/* Mark the path with the correct row estimate */
	if (param_info)
		path->rows = param_info->ppi_rows;
	else
		path->rows = baserel->rows;

	/* fetch estimated page cost for tablespace containing table */
	get_tablespace_page_costs(baserel->reltablespace,
							  &spc_random_page_cost,
							  &spc_seq_page_cost);

	/* if NextSampleBlock is used, assume random access, else sequential */
	spc_page_cost = (tsm->NextSampleBlock != NULL) ?
		spc_random_page_cost : spc_seq_page_cost;

	/*
	 * disk costs (recall that baserel->pages has already been set to the
	 * number of pages the sampling method will visit)
	 */
	run_cost += spc_page_cost * baserel->pages;

	/*
	 * CPU costs (recall that baserel->tuples has already been set to the
	 * number of tuples the sampling method will select).  Note that we ignore
	 * execution cost of the TABLESAMPLE parameter expressions; they will be
	 * evaluated only once per scan, and in most usages they'll likely be
	 * simple constants anyway.  We also don't charge anything for the
	 * calculations the sampling method might do internally.
	 */
	get_restriction_qual_cost(root, baserel, param_info, &qpqual_cost);

	startup_cost += qpqual_cost.startup;
	cpu_per_tuple = cpu_tuple_cost + qpqual_cost.per_tuple;
	run_cost += cpu_per_tuple * baserel->tuples;
	/* tlist eval costs are paid per output row, not per tuple scanned */
	startup_cost += path->pathtarget->cost.startup;
	run_cost += path->pathtarget->cost.per_tuple * path->rows;

	path->startup_cost = startup_cost;
	path->total_cost = startup_cost + run_cost;
}

/*
 * cost_gather
 *	  Determines and returns the cost of gather path.
 *
 * 'rel' is the relation to be operated upon
 * 'param_info' is the ParamPathInfo if this is a parameterized path, else NULL
 * 'rows' may be used to point to a row estimate; if non-NULL, it overrides
 * both 'rel' and 'param_info'.  This is useful when the path doesn't exactly
 * correspond to any particular RelOptInfo.
 */
void
cost_gather(GatherPath *path, PlannerInfo *root,
			RelOptInfo *rel, ParamPathInfo *param_info,
			double *rows)
{
	Cost		startup_cost = 0;
	Cost		run_cost = 0;

	/* Mark the path with the correct row estimate */
	if (rows)
		path->path.rows = *rows;
	else if (param_info)
		path->path.rows = param_info->ppi_rows;
	else
		path->path.rows = rel->rows;

	startup_cost = path->subpath->startup_cost;

	run_cost = path->subpath->total_cost - path->subpath->startup_cost;

	/* Parallel setup and communication cost. */
	startup_cost += parallel_setup_cost;
	run_cost += parallel_tuple_cost * path->path.rows;

	path->path.startup_cost = startup_cost;
	path->path.total_cost = (startup_cost + run_cost);
}

/*
 * cost_gather_merge
 *	  Determines and returns the cost of gather merge path.
 *
 * GatherMerge merges several pre-sorted input streams, using a heap that at
 * any given instant holds the next tuple from each stream. If there are N
 * streams, we need about N*log2(N) tuple comparisons to construct the heap at
 * startup, and then for each output tuple, about log2(N) comparisons to
 * replace the top heap entry with the next tuple from the same stream.
 */
void
cost_gather_merge(GatherMergePath *path, PlannerInfo *root,
				  RelOptInfo *rel, ParamPathInfo *param_info,
				  Cost input_startup_cost, Cost input_total_cost,
				  double *rows)
{
	Cost		startup_cost = 0;
	Cost		run_cost = 0;
	Cost		comparison_cost;
	double		N;
	double		logN;

	/* Mark the path with the correct row estimate */
	if (rows)
		path->path.rows = *rows;
	else if (param_info)
		path->path.rows = param_info->ppi_rows;
	else
		path->path.rows = rel->rows;

	if (!enable_gathermerge)
		startup_cost += disable_cost;

	/*
	 * Add one to the number of workers to account for the leader.  This might
	 * be overgenerous since the leader will do less work than other workers
	 * in typical cases, but we'll go with it for now.
	 */
	Assert(path->num_workers > 0);
	N = (double) path->num_workers + 1;
	logN = LOG2(N);

	/* Assumed cost per tuple comparison */
	comparison_cost = 2.0 * cpu_operator_cost;

	/* Heap creation cost */
	startup_cost += comparison_cost * N * logN;

	/* Per-tuple heap maintenance cost */
	run_cost += path->path.rows * comparison_cost * logN;

	/* small cost for heap management, like cost_merge_append */
	run_cost += cpu_operator_cost * path->path.rows;

	/*
	 * Parallel setup and communication cost.  Since Gather Merge, unlike
	 * Gather, requires us to block until a tuple is available from every
	 * worker, we bump the IPC cost up a little bit as compared with Gather.
	 * For lack of a better idea, charge an extra 5%.
	 */
	startup_cost += parallel_setup_cost;
	run_cost += parallel_tuple_cost * path->path.rows * 1.05;

	path->path.startup_cost = startup_cost + input_startup_cost;
	path->path.total_cost = (startup_cost + run_cost + input_total_cost);
}

/*
 * cost_index
 *	  Determines and returns the cost of scanning a relation using an index.
 *
 * 'path' describes the indexscan under consideration, and is complete
 *		except for the fields to be set by this routine
 * 'loop_count' is the number of repetitions of the indexscan to factor into
 *		estimates of caching behavior
 *
 * In addition to rows, startup_cost and total_cost, cost_index() sets the
 * path's indextotalcost and indexselectivity fields.  These values will be
 * needed if the IndexPath is used in a BitmapIndexScan.
 *
 * NOTE: path->indexquals must contain only clauses usable as index
 * restrictions.  Any additional quals evaluated as qpquals may reduce the
 * number of returned tuples, but they won't reduce the number of tuples
 * we have to fetch from the table, so they don't reduce the scan cost.
 */
void
cost_index(IndexPath *path, PlannerInfo *root, double loop_count,
		   bool partial_path)
{
	IndexOptInfo *index = path->indexinfo;
	RelOptInfo *baserel = index->rel;
	bool		indexonly = (path->path.pathtype == T_IndexOnlyScan);
	amcostestimate_function amcostestimate;
	List	   *qpquals;
	Cost		startup_cost = 0;
	Cost		run_cost = 0;
	Cost		cpu_run_cost = 0;
	Cost		indexStartupCost;
	Cost		indexTotalCost;
	Selectivity indexSelectivity;
	double		indexCorrelation = 0;
	double		csquared;
	double		spc_seq_page_cost,
				spc_random_page_cost;
	Cost		min_IO_cost,
				max_IO_cost;
	QualCost	qpqual_cost;
	Cost		cpu_per_tuple;
	double		tuples_fetched;
	double		pages_fetched;
	double		rand_heap_pages;
	double		index_pages;

	/* Should only be applied to base relations */
	Assert(IsA(baserel, RelOptInfo) &&
		   IsA(index, IndexOptInfo));
	Assert(baserel->relid > 0);
	Assert(baserel->rtekind == RTE_RELATION);

	/*
	 * Mark the path with the correct row estimate, and identify which quals
	 * will need to be enforced as qpquals.  We need not check any quals that
	 * are implied by the index's predicate, so we can use indrestrictinfo not
	 * baserestrictinfo as the list of relevant restriction clauses for the
	 * rel.
	 */
	if (path->path.param_info)
	{
		path->path.rows = path->path.param_info->ppi_rows;
		/* qpquals come from the rel's restriction clauses and ppi_clauses */
		qpquals = list_concat(extract_nonindex_conditions(path->indexinfo->indrestrictinfo,
														  path->indexclauses),
							  extract_nonindex_conditions(path->path.param_info->ppi_clauses,
														  path->indexclauses));
	}
	else
	{
		path->path.rows = baserel->rows;
		/* qpquals come from just the rel's restriction clauses */
		qpquals = extract_nonindex_conditions(path->indexinfo->indrestrictinfo,
											  path->indexclauses);
	}

	if (!enable_indexscan)
		startup_cost += disable_cost;
	/* we don't need to check enable_indexonlyscan; indxpath.c does that */

	/*
	 * Call index-access-method-specific code to estimate the processing cost
	 * for scanning the index, as well as the selectivity of the index (ie,
	 * the fraction of main-table tuples we will have to retrieve) and its
	 * correlation to the main-table tuple order.  We need a cast here because
	 * pathnodes.h uses a weak function type to avoid including amapi.h.
	 */
	amcostestimate = (amcostestimate_function) index->amcostestimate;
	amcostestimate(root, path, loop_count,
				   &indexStartupCost, &indexTotalCost,
				   &indexSelectivity, &indexCorrelation,
				   &index_pages);

	/*
	 * Save amcostestimate's results for possible use in bitmap scan planning.
	 * We don't bother to save indexStartupCost or indexCorrelation, because a
	 * bitmap scan doesn't care about either.
	 */
	path->indextotalcost = indexTotalCost;
	path->indexselectivity = indexSelectivity;

	/* all costs for touching index itself included here */
	startup_cost += indexStartupCost;
	run_cost += indexTotalCost - indexStartupCost;

	/* estimate number of main-table tuples fetched */
	tuples_fetched = clamp_row_est(indexSelectivity * baserel->tuples);

	/* fetch estimated page costs for tablespace containing table */
	get_tablespace_page_costs(baserel->reltablespace,
							&spc_random_page_cost,
							&spc_seq_page_cost);

	/*----------
	 * Estimate number of main-table pages fetched, and compute I/O cost.
	 *
	 * When the index ordering is uncorrelated with the table ordering,
	 * we use an approximation proposed by Mackert and Lohman (see
	 * index_pages_fetched() for details) to compute the number of pages
	 * fetched, and then charge spc_random_page_cost per page fetched.
	 *
	 * When the index ordering is exactly correlated with the table ordering
	 * (just after a CLUSTER, for example), the number of pages fetched should
	 * be exactly selectivity * table_size.  What's more, all but the first
	 * will be sequential fetches, not the random fetches that occur in the
	 * uncorrelated case.  So if the number of pages is more than 1, we
	 * ought to charge
	 *		spc_random_page_cost + (pages_fetched - 1) * spc_seq_page_cost
	 * For partially-correlated indexes, we ought to charge somewhere between
	 * these two estimates.  We currently interpolate linearly between the
	 * estimates based on the correlation squared (XXX is that appropriate?).
	 *
	 * If it's an index-only scan, then we will not need to fetch any heap
	 * pages for which the visibility map shows all tuples are visible.
	 * Hence, reduce the estimated number of heap fetches accordingly.
	 * We use the measured fraction of the entire heap that is all-visible,
	 * which might not be particularly relevant to the subset of the heap
	 * that this query will fetch; but it's not clear how to do better.
	 *----------
	 */
	if (loop_count > 1)
	{
		/*
		 * For repeated indexscans, the appropriate estimate for the
		 * uncorrelated case is to scale up the number of tuples fetched in
		 * the Mackert and Lohman formula by the number of scans, so that we
		 * estimate the number of pages fetched by all the scans; then
		 * pro-rate the costs for one scan.  In this case we assume all the
		 * fetches are random accesses.
		 */
		pages_fetched = index_pages_fetched(tuples_fetched * loop_count,
											baserel->pages,
											(double) index->pages,
											root);

		if (indexonly)
			pages_fetched = ceil(pages_fetched * (1.0 - baserel->allvisfrac));

		rand_heap_pages = pages_fetched;

		max_IO_cost = (pages_fetched * spc_random_page_cost) / loop_count;

		/*
		 * In the perfectly correlated case, the number of pages touched by
		 * each scan is selectivity * table_size, and we can use the Mackert
		 * and Lohman formula at the page level to estimate how much work is
		 * saved by caching across scans.  We still assume all the fetches are
		 * random, though, which is an overestimate that's hard to correct for
		 * without double-counting the cache effects.  (But in most cases
		 * where such a plan is actually interesting, only one page would get
		 * fetched per scan anyway, so it shouldn't matter much.)
		 */
		pages_fetched = ceil(indexSelectivity * (double) baserel->pages);

		pages_fetched = index_pages_fetched(pages_fetched * loop_count,
											baserel->pages,
											(double) index->pages,
											root);

		if (indexonly)
			pages_fetched = ceil(pages_fetched * (1.0 - baserel->allvisfrac));

		min_IO_cost = (pages_fetched * spc_random_page_cost) / loop_count;
	}
	else
	{
		/*
		 * Normal case: apply the Mackert and Lohman formula, and then
		 * interpolate between that and the correlation-derived result.
		 */
		pages_fetched = index_pages_fetched(tuples_fetched,
											baserel->pages,
											(double) index->pages,
											root);

		if (indexonly)
			pages_fetched = ceil(pages_fetched * (1.0 - baserel->allvisfrac));

		rand_heap_pages = pages_fetched;

		/* max_IO_cost is for the perfectly uncorrelated case (csquared=0) */
		max_IO_cost = pages_fetched * spc_random_page_cost;

		/* min_IO_cost is for the perfectly correlated case (csquared=1) */
		pages_fetched = ceil(indexSelectivity * (double) baserel->pages);

		if (indexonly)
			pages_fetched = ceil(pages_fetched * (1.0 - baserel->allvisfrac));

		if (pages_fetched > 0)
		{
			min_IO_cost = spc_random_page_cost;
			if (pages_fetched > 1)
				min_IO_cost += (pages_fetched - 1) * spc_seq_page_cost;
		}
		else
			min_IO_cost = 0;
	}

	if (partial_path)
	{
		/*
		 * For index only scans compute workers based on number of index pages
		 * fetched; the number of heap pages we fetch might be so small as to
		 * effectively rule out parallelism, which we don't want to do.
		 */
		if (indexonly)
			rand_heap_pages = -1;

		/*
		 * Estimate the number of parallel workers required to scan index. Use
		 * the number of heap pages computed considering heap fetches won't be
		 * sequential as for parallel scans the pages are accessed in random
		 * order.
		 */
		path->path.parallel_workers = compute_parallel_worker(baserel,
															  rand_heap_pages,
															  index_pages,
															  max_parallel_workers_per_gather);

		/*
		 * Fall out if workers can't be assigned for parallel scan, because in
		 * such a case this path will be rejected.  So there is no benefit in
		 * doing extra computation.
		 */
		if (path->path.parallel_workers <= 0)
			return;

		path->path.parallel_aware = true;
	}

	/*
	 * Now interpolate based on estimated index order correlation to get total
	 * disk I/O cost for main table accesses.
	 */
	csquared = indexCorrelation * indexCorrelation;

	run_cost += max_IO_cost + csquared * (min_IO_cost - max_IO_cost);

	/*
	 * Estimate CPU costs per tuple.
	 *
	 * What we want here is cpu_tuple_cost plus the evaluation costs of any
	 * qual clauses that we have to evaluate as qpquals.
	 */
	cost_qual_eval(&qpqual_cost, qpquals, root);

	startup_cost += qpqual_cost.startup;
	cpu_per_tuple = cpu_tuple_cost + qpqual_cost.per_tuple;

	cpu_run_cost += cpu_per_tuple * tuples_fetched;

	/* tlist eval costs are paid per output row, not per tuple scanned */
	startup_cost += path->path.pathtarget->cost.startup;
	cpu_run_cost += path->path.pathtarget->cost.per_tuple * path->path.rows;

	/* Adjust costing for parallelism, if used. */
	if (path->path.parallel_workers > 0)
	{
		double		parallel_divisor = get_parallel_divisor(&path->path);

		path->path.rows = clamp_row_est(path->path.rows / parallel_divisor);

		/* The CPU cost is divided among all the workers. */
		cpu_run_cost /= parallel_divisor;
	}

	run_cost += cpu_run_cost;

	path->path.startup_cost = startup_cost;
	path->path.total_cost = startup_cost + run_cost;
}

/*
 * extract_nonindex_conditions
 *
 * Given a list of quals to be enforced in an indexscan, extract the ones that
 * will have to be applied as qpquals (ie, the index machinery won't handle
 * them).  Here we detect only whether a qual clause is directly redundant
 * with some indexclause.  If the index path is chosen for use, createplan.c
 * will try a bit harder to get rid of redundant qual conditions; specifically
 * it will see if quals can be proven to be implied by the indexquals.  But
 * it does not seem worth the cycles to try to factor that in at this stage,
 * since we're only trying to estimate qual eval costs.  Otherwise this must
 * match the logic in create_indexscan_plan().
 *
 * qual_clauses, and the result, are lists of RestrictInfos.
 * indexclauses is a list of IndexClauses.
 */
static List *
extract_nonindex_conditions(List *qual_clauses, List *indexclauses)
{
	List	   *result = NIL;
	ListCell   *lc;

	foreach(lc, qual_clauses)
	{
		RestrictInfo *rinfo = lfirst_node(RestrictInfo, lc);

		if (rinfo->pseudoconstant)
			continue;			/* we may drop pseudoconstants here */
<<<<<<< HEAD
		if (is_redundant_with_indexclauses(rinfo, indexclauses))
			continue;			/* dup or derived from same EquivalenceClass */
=======
		if (list_member_ptr(indexquals, rinfo))
			continue;			/* simple duplicate */
		if (is_redundant_derived_clause(rinfo, indexquals))
			continue;			/* derived from same EquivalenceClass */
>>>>>>> fc3e8796

		Assert(list_length(rinfo->yb_batched_rinfo) <= 2);
		if (rinfo->yb_batched_rinfo &&
			(list_member_ptr(indexclauses, linitial(rinfo->yb_batched_rinfo)) ||
			 (list_length(rinfo->yb_batched_rinfo) >= 2 &&
			   list_member_ptr(indexclauses, lsecond(rinfo->yb_batched_rinfo)))))
			continue;
		/* ... skip the predicate proof attempt createplan.c will try ... */
		result = lappend(result, rinfo);
	}
	return result;
}

/*
 * index_pages_fetched
 *	  Estimate the number of pages actually fetched after accounting for
 *	  cache effects.
 *
 * We use an approximation proposed by Mackert and Lohman, "Index Scans
 * Using a Finite LRU Buffer: A Validated I/O Model", ACM Transactions
 * on Database Systems, Vol. 14, No. 3, September 1989, Pages 401-424.
 * The Mackert and Lohman approximation is that the number of pages
 * fetched is
 *	PF =
 *		min(2TNs/(2T+Ns), T)			when T <= b
 *		2TNs/(2T+Ns)					when T > b and Ns <= 2Tb/(2T-b)
 *		b + (Ns - 2Tb/(2T-b))*(T-b)/T	when T > b and Ns > 2Tb/(2T-b)
 * where
 *		T = # pages in table
 *		N = # tuples in table
 *		s = selectivity = fraction of table to be scanned
 *		b = # buffer pages available (we include kernel space here)
 *
 * We assume that effective_cache_size is the total number of buffer pages
 * available for the whole query, and pro-rate that space across all the
 * tables in the query and the index currently under consideration.  (This
 * ignores space needed for other indexes used by the query, but since we
 * don't know which indexes will get used, we can't estimate that very well;
 * and in any case counting all the tables may well be an overestimate, since
 * depending on the join plan not all the tables may be scanned concurrently.)
 *
 * The product Ns is the number of tuples fetched; we pass in that
 * product rather than calculating it here.  "pages" is the number of pages
 * in the object under consideration (either an index or a table).
 * "index_pages" is the amount to add to the total table space, which was
 * computed for us by make_one_rel.
 *
 * Caller is expected to have ensured that tuples_fetched is greater than zero
 * and rounded to integer (see clamp_row_est).  The result will likewise be
 * greater than zero and integral.
 */
double
index_pages_fetched(double tuples_fetched, BlockNumber pages,
					double index_pages, PlannerInfo *root)
{
	double		pages_fetched;
	double		total_pages;
	double		T,
				b;

	/* T is # pages in table, but don't allow it to be zero */
	T = (pages > 1) ? (double) pages : 1.0;

	/* Compute number of pages assumed to be competing for cache space */
	total_pages = root->total_table_pages + index_pages;
	total_pages = Max(total_pages, 1.0);
	Assert(T <= total_pages);

	/* b is pro-rated share of effective_cache_size */
	b = (double) effective_cache_size * T / total_pages;

	/* force it positive and integral */
	if (b <= 1.0)
		b = 1.0;
	else
		b = ceil(b);

	/* This part is the Mackert and Lohman formula */
	if (T <= b)
	{
		pages_fetched =
			(2.0 * T * tuples_fetched) / (2.0 * T + tuples_fetched);
		if (pages_fetched >= T)
			pages_fetched = T;
		else
			pages_fetched = ceil(pages_fetched);
	}
	else
	{
		double		lim;

		lim = (2.0 * T * b) / (2.0 * T - b);
		if (tuples_fetched <= lim)
		{
			pages_fetched =
				(2.0 * T * tuples_fetched) / (2.0 * T + tuples_fetched);
		}
		else
		{
			pages_fetched =
				b + (tuples_fetched - lim) * (T - b) / T;
		}
		pages_fetched = ceil(pages_fetched);
	}
	return pages_fetched;
}

/*
 * get_indexpath_pages
 *		Determine the total size of the indexes used in a bitmap index path.
 *
 * Note: if the same index is used more than once in a bitmap tree, we will
 * count it multiple times, which perhaps is the wrong thing ... but it's
 * not completely clear, and detecting duplicates is difficult, so ignore it
 * for now.
 */
static double
get_indexpath_pages(Path *bitmapqual)
{
	double		result = 0;
	ListCell   *l;

	if (IsA(bitmapqual, BitmapAndPath))
	{
		BitmapAndPath *apath = (BitmapAndPath *) bitmapqual;

		foreach(l, apath->bitmapquals)
		{
			result += get_indexpath_pages((Path *) lfirst(l));
		}
	}
	else if (IsA(bitmapqual, BitmapOrPath))
	{
		BitmapOrPath *opath = (BitmapOrPath *) bitmapqual;

		foreach(l, opath->bitmapquals)
		{
			result += get_indexpath_pages((Path *) lfirst(l));
		}
	}
	else if (IsA(bitmapqual, IndexPath))
	{
		IndexPath  *ipath = (IndexPath *) bitmapqual;

		result = (double) ipath->indexinfo->pages;
	}
	else
		elog(ERROR, "unrecognized node type: %d", nodeTag(bitmapqual));

	return result;
}

/*
 * cost_bitmap_heap_scan
 *	  Determines and returns the cost of scanning a relation using a bitmap
 *	  index-then-heap plan.
 *
 * 'baserel' is the relation to be scanned
 * 'param_info' is the ParamPathInfo if this is a parameterized path, else NULL
 * 'bitmapqual' is a tree of IndexPaths, BitmapAndPaths, and BitmapOrPaths
 * 'loop_count' is the number of repetitions of the indexscan to factor into
 *		estimates of caching behavior
 *
 * Note: the component IndexPaths in bitmapqual should have been costed
 * using the same loop_count.
 */
void
cost_bitmap_heap_scan(Path *path, PlannerInfo *root, RelOptInfo *baserel,
					  ParamPathInfo *param_info,
					  Path *bitmapqual, double loop_count)
{
	Cost		startup_cost = 0;
	Cost		run_cost = 0;
	Cost		indexTotalCost;
	QualCost	qpqual_cost;
	Cost		cpu_per_tuple;
	Cost		cost_per_page;
	Cost		cpu_run_cost;
	double		tuples_fetched;
	double		pages_fetched;
	double		spc_seq_page_cost,
				spc_random_page_cost;
	double		T;

	/* Should only be applied to base relations */
	Assert(IsA(baserel, RelOptInfo));
	Assert(baserel->relid > 0);
	Assert(baserel->rtekind == RTE_RELATION);

	/* Mark the path with the correct row estimate */
	if (param_info)
		path->rows = param_info->ppi_rows;
	else
		path->rows = baserel->rows;

	if (!enable_bitmapscan)
		startup_cost += disable_cost;

	pages_fetched = compute_bitmap_pages(root, baserel, bitmapqual,
										 loop_count, &indexTotalCost,
										 &tuples_fetched);

	startup_cost += indexTotalCost;
	T = (baserel->pages > 1) ? (double) baserel->pages : 1.0;

	/* Fetch estimated page costs for tablespace containing table. */
	get_tablespace_page_costs(baserel->reltablespace,
							  &spc_random_page_cost,
							  &spc_seq_page_cost);

	/*
	 * For small numbers of pages we should charge spc_random_page_cost
	 * apiece, while if nearly all the table's pages are being read, it's more
	 * appropriate to charge spc_seq_page_cost apiece.  The effect is
	 * nonlinear, too. For lack of a better idea, interpolate like this to
	 * determine the cost per page.
	 */
	if (pages_fetched >= 2.0)
		cost_per_page = spc_random_page_cost -
			(spc_random_page_cost - spc_seq_page_cost)
			* sqrt(pages_fetched / T);
	else
		cost_per_page = spc_random_page_cost;

	run_cost += pages_fetched * cost_per_page;

	/*
	 * Estimate CPU costs per tuple.
	 *
	 * Often the indexquals don't need to be rechecked at each tuple ... but
	 * not always, especially not if there are enough tuples involved that the
	 * bitmaps become lossy.  For the moment, just assume they will be
	 * rechecked always.  This means we charge the full freight for all the
	 * scan clauses.
	 */
	get_restriction_qual_cost(root, baserel, param_info, &qpqual_cost);

	startup_cost += qpqual_cost.startup;
	cpu_per_tuple = cpu_tuple_cost + qpqual_cost.per_tuple;
	cpu_run_cost = cpu_per_tuple * tuples_fetched;

	/* Adjust costing for parallelism, if used. */
	if (path->parallel_workers > 0)
	{
		double		parallel_divisor = get_parallel_divisor(path);

		/* The CPU cost is divided among all the workers. */
		cpu_run_cost /= parallel_divisor;

		path->rows = clamp_row_est(path->rows / parallel_divisor);
	}


	run_cost += cpu_run_cost;

	/* tlist eval costs are paid per output row, not per tuple scanned */
	startup_cost += path->pathtarget->cost.startup;
	run_cost += path->pathtarget->cost.per_tuple * path->rows;

	path->startup_cost = startup_cost;
	path->total_cost = startup_cost + run_cost;
}

/*
 * cost_bitmap_tree_node
 *		Extract cost and selectivity from a bitmap tree node (index/and/or)
 */
void
cost_bitmap_tree_node(Path *path, Cost *cost, Selectivity *selec)
{
	if (IsA(path, IndexPath))
	{
		*cost = ((IndexPath *) path)->indextotalcost;
		*selec = ((IndexPath *) path)->indexselectivity;

		/*
		 * Charge a small amount per retrieved tuple to reflect the costs of
		 * manipulating the bitmap.  This is mostly to make sure that a bitmap
		 * scan doesn't look to be the same cost as an indexscan to retrieve a
		 * single tuple.
		 */
		*cost += 0.1 * cpu_operator_cost * path->rows;
	}
	else if (IsA(path, BitmapAndPath))
	{
		*cost = path->total_cost;
		*selec = ((BitmapAndPath *) path)->bitmapselectivity;
	}
	else if (IsA(path, BitmapOrPath))
	{
		*cost = path->total_cost;
		*selec = ((BitmapOrPath *) path)->bitmapselectivity;
	}
	else
	{
		elog(ERROR, "unrecognized node type: %d", nodeTag(path));
		*cost = *selec = 0;		/* keep compiler quiet */
	}
}

/*
 * cost_bitmap_and_node
 *		Estimate the cost of a BitmapAnd node
 *
 * Note that this considers only the costs of index scanning and bitmap
 * creation, not the eventual heap access.  In that sense the object isn't
 * truly a Path, but it has enough path-like properties (costs in particular)
 * to warrant treating it as one.  We don't bother to set the path rows field,
 * however.
 */
void
cost_bitmap_and_node(BitmapAndPath *path, PlannerInfo *root)
{
	Cost		totalCost;
	Selectivity selec;
	ListCell   *l;

	/*
	 * We estimate AND selectivity on the assumption that the inputs are
	 * independent.  This is probably often wrong, but we don't have the info
	 * to do better.
	 *
	 * The runtime cost of the BitmapAnd itself is estimated at 100x
	 * cpu_operator_cost for each tbm_intersect needed.  Probably too small,
	 * definitely too simplistic?
	 */
	totalCost = 0.0;
	selec = 1.0;
	foreach(l, path->bitmapquals)
	{
		Path	   *subpath = (Path *) lfirst(l);
		Cost		subCost;
		Selectivity subselec;

		cost_bitmap_tree_node(subpath, &subCost, &subselec);

		selec *= subselec;

		totalCost += subCost;
		if (l != list_head(path->bitmapquals))
			totalCost += 100.0 * cpu_operator_cost;
	}
	path->bitmapselectivity = selec;
	path->path.rows = 0;		/* per above, not used */
	path->path.startup_cost = totalCost;
	path->path.total_cost = totalCost;
}

/*
 * cost_bitmap_or_node
 *		Estimate the cost of a BitmapOr node
 *
 * See comments for cost_bitmap_and_node.
 */
void
cost_bitmap_or_node(BitmapOrPath *path, PlannerInfo *root)
{
	Cost		totalCost;
	Selectivity selec;
	ListCell   *l;

	/*
	 * We estimate OR selectivity on the assumption that the inputs are
	 * non-overlapping, since that's often the case in "x IN (list)" type
	 * situations.  Of course, we clamp to 1.0 at the end.
	 *
	 * The runtime cost of the BitmapOr itself is estimated at 100x
	 * cpu_operator_cost for each tbm_union needed.  Probably too small,
	 * definitely too simplistic?  We are aware that the tbm_unions are
	 * optimized out when the inputs are BitmapIndexScans.
	 */
	totalCost = 0.0;
	selec = 0.0;
	foreach(l, path->bitmapquals)
	{
		Path	   *subpath = (Path *) lfirst(l);
		Cost		subCost;
		Selectivity subselec;

		cost_bitmap_tree_node(subpath, &subCost, &subselec);

		selec += subselec;

		totalCost += subCost;
		if (l != list_head(path->bitmapquals) &&
			!IsA(subpath, IndexPath))
			totalCost += 100.0 * cpu_operator_cost;
	}
	path->bitmapselectivity = Min(selec, 1.0);
	path->path.rows = 0;		/* per above, not used */
	path->path.startup_cost = totalCost;
	path->path.total_cost = totalCost;
}

/*
 * cost_tidscan
 *	  Determines and returns the cost of scanning a relation using TIDs.
 *
 * 'baserel' is the relation to be scanned
 * 'tidquals' is the list of TID-checkable quals
 * 'param_info' is the ParamPathInfo if this is a parameterized path, else NULL
 */
void
cost_tidscan(Path *path, PlannerInfo *root,
			 RelOptInfo *baserel, List *tidquals, ParamPathInfo *param_info)
{
	Cost		startup_cost = 0;
	Cost		run_cost = 0;
	bool		isCurrentOf = false;
	QualCost	qpqual_cost;
	Cost		cpu_per_tuple;
	QualCost	tid_qual_cost;
	int			ntuples;
	ListCell   *l;
	double		spc_random_page_cost;

	/* Should only be applied to base relations */
	Assert(baserel->relid > 0);
	Assert(baserel->rtekind == RTE_RELATION);

	/* Mark the path with the correct row estimate */
	if (param_info)
		path->rows = param_info->ppi_rows;
	else
		path->rows = baserel->rows;

	/* Count how many tuples we expect to retrieve */
	ntuples = 0;
	foreach(l, tidquals)
	{
		RestrictInfo *rinfo = lfirst_node(RestrictInfo, l);
		Expr	   *qual = rinfo->clause;

		if (IsA(qual, ScalarArrayOpExpr))
		{
			/* Each element of the array yields 1 tuple */
			ScalarArrayOpExpr *saop = (ScalarArrayOpExpr *) qual;
			Node	   *arraynode = (Node *) lsecond(saop->args);

			ntuples += estimate_array_length(arraynode);
		}
		else if (IsA(qual, CurrentOfExpr))
		{
			/* CURRENT OF yields 1 tuple */
			isCurrentOf = true;
			ntuples++;
		}
		else
		{
			/* It's just CTID = something, count 1 tuple */
			ntuples++;
		}
	}

	/*
	 * We must force TID scan for WHERE CURRENT OF, because only nodeTidscan.c
	 * understands how to do it correctly.  Therefore, honor enable_tidscan
	 * only when CURRENT OF isn't present.  Also note that cost_qual_eval
	 * counts a CurrentOfExpr as having startup cost disable_cost, which we
	 * subtract off here; that's to prevent other plan types such as seqscan
	 * from winning.
	 */
	if (isCurrentOf)
	{
		Assert(baserel->baserestrictcost.startup >= disable_cost);
		startup_cost -= disable_cost;
	}
	else if (!enable_tidscan)
		startup_cost += disable_cost;

	/*
	 * The TID qual expressions will be computed once, any other baserestrict
	 * quals once per retrieved tuple.
	 */
	cost_qual_eval(&tid_qual_cost, tidquals, root);

	/* fetch estimated page cost for tablespace containing table */
	get_tablespace_page_costs(baserel->reltablespace,
							  &spc_random_page_cost,
							  NULL);

	/* disk costs --- assume each tuple on a different page */
	run_cost += spc_random_page_cost * ntuples;

	/* Add scanning CPU costs */
	get_restriction_qual_cost(root, baserel, param_info, &qpqual_cost);

	/* XXX currently we assume TID quals are a subset of qpquals */
	startup_cost += qpqual_cost.startup + tid_qual_cost.per_tuple;
	cpu_per_tuple = cpu_tuple_cost + qpqual_cost.per_tuple -
		tid_qual_cost.per_tuple;
	run_cost += cpu_per_tuple * ntuples;

	/* tlist eval costs are paid per output row, not per tuple scanned */
	startup_cost += path->pathtarget->cost.startup;
	run_cost += path->pathtarget->cost.per_tuple * path->rows;

	path->startup_cost = startup_cost;
	path->total_cost = startup_cost + run_cost;
}

/*
 * cost_tidrangescan
 *	  Determines and sets the costs of scanning a relation using a range of
 *	  TIDs for 'path'
 *
 * 'baserel' is the relation to be scanned
 * 'tidrangequals' is the list of TID-checkable range quals
 * 'param_info' is the ParamPathInfo if this is a parameterized path, else NULL
 */
void
cost_tidrangescan(Path *path, PlannerInfo *root,
				  RelOptInfo *baserel, List *tidrangequals,
				  ParamPathInfo *param_info)
{
	Selectivity selectivity;
	double		pages;
	Cost		startup_cost = 0;
	Cost		run_cost = 0;
	QualCost	qpqual_cost;
	Cost		cpu_per_tuple;
	QualCost	tid_qual_cost;
	double		ntuples;
	double		nseqpages;
	double		spc_random_page_cost;
	double		spc_seq_page_cost;

	/* Should only be applied to base relations */
	Assert(baserel->relid > 0);
	Assert(baserel->rtekind == RTE_RELATION);

	/* Mark the path with the correct row estimate */
	if (param_info)
		path->rows = param_info->ppi_rows;
	else
		path->rows = baserel->rows;

	/* Count how many tuples and pages we expect to scan */
	selectivity = clauselist_selectivity(root, tidrangequals, baserel->relid,
										 JOIN_INNER, NULL);
	pages = ceil(selectivity * baserel->pages);

	if (pages <= 0.0)
		pages = 1.0;

	/*
	 * The first page in a range requires a random seek, but each subsequent
	 * page is just a normal sequential page read. NOTE: it's desirable for
	 * TID Range Scans to cost more than the equivalent Sequential Scans,
	 * because Seq Scans have some performance advantages such as scan
	 * synchronization and parallelizability, and we'd prefer one of them to
	 * be picked unless a TID Range Scan really is better.
	 */
	ntuples = selectivity * baserel->tuples;
	nseqpages = pages - 1.0;

	if (!enable_tidscan)
		startup_cost += disable_cost;

	/*
	 * The TID qual expressions will be computed once, any other baserestrict
	 * quals once per retrieved tuple.
	 */
	cost_qual_eval(&tid_qual_cost, tidrangequals, root);

	/* fetch estimated page cost for tablespace containing table */
	get_tablespace_page_costs(baserel->reltablespace,
							  &spc_random_page_cost,
							  &spc_seq_page_cost);

	/* disk costs; 1 random page and the remainder as seq pages */
	run_cost += spc_random_page_cost + spc_seq_page_cost * nseqpages;

	/* Add scanning CPU costs */
	get_restriction_qual_cost(root, baserel, param_info, &qpqual_cost);

	/*
	 * XXX currently we assume TID quals are a subset of qpquals at this
	 * point; they will be removed (if possible) when we create the plan, so
	 * we subtract their cost from the total qpqual cost.  (If the TID quals
	 * can't be removed, this is a mistake and we're going to underestimate
	 * the CPU cost a bit.)
	 */
	startup_cost += qpqual_cost.startup + tid_qual_cost.per_tuple;
	cpu_per_tuple = cpu_tuple_cost + qpqual_cost.per_tuple -
		tid_qual_cost.per_tuple;
	run_cost += cpu_per_tuple * ntuples;

	/* tlist eval costs are paid per output row, not per tuple scanned */
	startup_cost += path->pathtarget->cost.startup;
	run_cost += path->pathtarget->cost.per_tuple * path->rows;

	path->startup_cost = startup_cost;
	path->total_cost = startup_cost + run_cost;
}

/*
 * cost_subqueryscan
 *	  Determines and returns the cost of scanning a subquery RTE.
 *
 * 'baserel' is the relation to be scanned
 * 'param_info' is the ParamPathInfo if this is a parameterized path, else NULL
 */
void
cost_subqueryscan(SubqueryScanPath *path, PlannerInfo *root,
				  RelOptInfo *baserel, ParamPathInfo *param_info)
{
	Cost		startup_cost;
	Cost		run_cost;
	List	   *qpquals;
	QualCost	qpqual_cost;
	Cost		cpu_per_tuple;

	/* Should only be applied to base relations that are subqueries */
	Assert(baserel->relid > 0);
	Assert(baserel->rtekind == RTE_SUBQUERY);

	/*
	 * We compute the rowcount estimate as the subplan's estimate times the
	 * selectivity of relevant restriction clauses.  In simple cases this will
	 * come out the same as baserel->rows; but when dealing with parallelized
	 * paths we must do it like this to get the right answer.
	 */
	if (param_info)
		qpquals = list_concat_copy(param_info->ppi_clauses,
								   baserel->baserestrictinfo);
	else
		qpquals = baserel->baserestrictinfo;

	path->path.rows = clamp_row_est(path->subpath->rows *
									clauselist_selectivity(root,
														   qpquals,
														   0,
														   JOIN_INNER,
														   NULL));

	/*
	 * Cost of path is cost of evaluating the subplan, plus cost of evaluating
	 * any restriction clauses and tlist that will be attached to the
	 * SubqueryScan node, plus cpu_tuple_cost to account for selection and
	 * projection overhead.
	 */
	path->path.startup_cost = path->subpath->startup_cost;
	path->path.total_cost = path->subpath->total_cost;

	get_restriction_qual_cost(root, baserel, param_info, &qpqual_cost);

	startup_cost = qpqual_cost.startup;
	cpu_per_tuple = cpu_tuple_cost + qpqual_cost.per_tuple;
	run_cost = cpu_per_tuple * path->subpath->rows;

	/* tlist eval costs are paid per output row, not per tuple scanned */
	startup_cost += path->path.pathtarget->cost.startup;
	run_cost += path->path.pathtarget->cost.per_tuple * path->path.rows;

	path->path.startup_cost += startup_cost;
	path->path.total_cost += startup_cost + run_cost;
}

/*
 * cost_functionscan
 *	  Determines and returns the cost of scanning a function RTE.
 *
 * 'baserel' is the relation to be scanned
 * 'param_info' is the ParamPathInfo if this is a parameterized path, else NULL
 */
void
cost_functionscan(Path *path, PlannerInfo *root,
				  RelOptInfo *baserel, ParamPathInfo *param_info)
{
	Cost		startup_cost = 0;
	Cost		run_cost = 0;
	QualCost	qpqual_cost;
	Cost		cpu_per_tuple;
	RangeTblEntry *rte;
	QualCost	exprcost;

	/* Should only be applied to base relations that are functions */
	Assert(baserel->relid > 0);
	rte = planner_rt_fetch(baserel->relid, root);
	Assert(rte->rtekind == RTE_FUNCTION);

	/* Mark the path with the correct row estimate */
	if (param_info)
		path->rows = param_info->ppi_rows;
	else
		path->rows = baserel->rows;

	/*
	 * Estimate costs of executing the function expression(s).
	 *
	 * Currently, nodeFunctionscan.c always executes the functions to
	 * completion before returning any rows, and caches the results in a
	 * tuplestore.  So the function eval cost is all startup cost, and per-row
	 * costs are minimal.
	 *
	 * XXX in principle we ought to charge tuplestore spill costs if the
	 * number of rows is large.  However, given how phony our rowcount
	 * estimates for functions tend to be, there's not a lot of point in that
	 * refinement right now.
	 */
	cost_qual_eval_node(&exprcost, (Node *) rte->functions, root);

	startup_cost += exprcost.startup + exprcost.per_tuple;

	/* Add scanning CPU costs */
	get_restriction_qual_cost(root, baserel, param_info, &qpqual_cost);

	startup_cost += qpqual_cost.startup;
	cpu_per_tuple = cpu_tuple_cost + qpqual_cost.per_tuple;
	run_cost += cpu_per_tuple * baserel->tuples;

	/* tlist eval costs are paid per output row, not per tuple scanned */
	startup_cost += path->pathtarget->cost.startup;
	run_cost += path->pathtarget->cost.per_tuple * path->rows;

	path->startup_cost = startup_cost;
	path->total_cost = startup_cost + run_cost;
}

/*
 * cost_tablefuncscan
 *	  Determines and returns the cost of scanning a table function.
 *
 * 'baserel' is the relation to be scanned
 * 'param_info' is the ParamPathInfo if this is a parameterized path, else NULL
 */
void
cost_tablefuncscan(Path *path, PlannerInfo *root,
				   RelOptInfo *baserel, ParamPathInfo *param_info)
{
	Cost		startup_cost = 0;
	Cost		run_cost = 0;
	QualCost	qpqual_cost;
	Cost		cpu_per_tuple;
	RangeTblEntry *rte;
	QualCost	exprcost;

	/* Should only be applied to base relations that are functions */
	Assert(baserel->relid > 0);
	rte = planner_rt_fetch(baserel->relid, root);
	Assert(rte->rtekind == RTE_TABLEFUNC);

	/* Mark the path with the correct row estimate */
	if (param_info)
		path->rows = param_info->ppi_rows;
	else
		path->rows = baserel->rows;

	/*
	 * Estimate costs of executing the table func expression(s).
	 *
	 * XXX in principle we ought to charge tuplestore spill costs if the
	 * number of rows is large.  However, given how phony our rowcount
	 * estimates for tablefuncs tend to be, there's not a lot of point in that
	 * refinement right now.
	 */
	cost_qual_eval_node(&exprcost, (Node *) rte->tablefunc, root);

	startup_cost += exprcost.startup + exprcost.per_tuple;

	/* Add scanning CPU costs */
	get_restriction_qual_cost(root, baserel, param_info, &qpqual_cost);

	startup_cost += qpqual_cost.startup;
	cpu_per_tuple = cpu_tuple_cost + qpqual_cost.per_tuple;
	run_cost += cpu_per_tuple * baserel->tuples;

	/* tlist eval costs are paid per output row, not per tuple scanned */
	startup_cost += path->pathtarget->cost.startup;
	run_cost += path->pathtarget->cost.per_tuple * path->rows;

	path->startup_cost = startup_cost;
	path->total_cost = startup_cost + run_cost;
}

/*
 * cost_valuesscan
 *	  Determines and returns the cost of scanning a VALUES RTE.
 *
 * 'baserel' is the relation to be scanned
 * 'param_info' is the ParamPathInfo if this is a parameterized path, else NULL
 */
void
cost_valuesscan(Path *path, PlannerInfo *root,
				RelOptInfo *baserel, ParamPathInfo *param_info)
{
	Cost		startup_cost = 0;
	Cost		run_cost = 0;
	QualCost	qpqual_cost;
	Cost		cpu_per_tuple;

	/* Should only be applied to base relations that are values lists */
	Assert(baserel->relid > 0);
	Assert(baserel->rtekind == RTE_VALUES);

	/* Mark the path with the correct row estimate */
	if (param_info)
		path->rows = param_info->ppi_rows;
	else
		path->rows = baserel->rows;

	/*
	 * For now, estimate list evaluation cost at one operator eval per list
	 * (probably pretty bogus, but is it worth being smarter?)
	 */
	cpu_per_tuple = cpu_operator_cost;

	/* Add scanning CPU costs */
	get_restriction_qual_cost(root, baserel, param_info, &qpqual_cost);

	startup_cost += qpqual_cost.startup;
	cpu_per_tuple += cpu_tuple_cost + qpqual_cost.per_tuple;
	run_cost += cpu_per_tuple * baserel->tuples;

	/* tlist eval costs are paid per output row, not per tuple scanned */
	startup_cost += path->pathtarget->cost.startup;
	run_cost += path->pathtarget->cost.per_tuple * path->rows;

	path->startup_cost = startup_cost;
	path->total_cost = startup_cost + run_cost;
}

/*
 * cost_ctescan
 *	  Determines and returns the cost of scanning a CTE RTE.
 *
 * Note: this is used for both self-reference and regular CTEs; the
 * possible cost differences are below the threshold of what we could
 * estimate accurately anyway.  Note that the costs of evaluating the
 * referenced CTE query are added into the final plan as initplan costs,
 * and should NOT be counted here.
 */
void
cost_ctescan(Path *path, PlannerInfo *root,
			 RelOptInfo *baserel, ParamPathInfo *param_info)
{
	Cost		startup_cost = 0;
	Cost		run_cost = 0;
	QualCost	qpqual_cost;
	Cost		cpu_per_tuple;

	/* Should only be applied to base relations that are CTEs */
	Assert(baserel->relid > 0);
	Assert(baserel->rtekind == RTE_CTE);

	/* Mark the path with the correct row estimate */
	if (param_info)
		path->rows = param_info->ppi_rows;
	else
		path->rows = baserel->rows;

	/* Charge one CPU tuple cost per row for tuplestore manipulation */
	cpu_per_tuple = cpu_tuple_cost;

	/* Add scanning CPU costs */
	get_restriction_qual_cost(root, baserel, param_info, &qpqual_cost);

	startup_cost += qpqual_cost.startup;
	cpu_per_tuple += cpu_tuple_cost + qpqual_cost.per_tuple;
	run_cost += cpu_per_tuple * baserel->tuples;

	/* tlist eval costs are paid per output row, not per tuple scanned */
	startup_cost += path->pathtarget->cost.startup;
	run_cost += path->pathtarget->cost.per_tuple * path->rows;

	path->startup_cost = startup_cost;
	path->total_cost = startup_cost + run_cost;
}

/*
 * cost_namedtuplestorescan
 *	  Determines and returns the cost of scanning a named tuplestore.
 */
void
cost_namedtuplestorescan(Path *path, PlannerInfo *root,
						 RelOptInfo *baserel, ParamPathInfo *param_info)
{
	Cost		startup_cost = 0;
	Cost		run_cost = 0;
	QualCost	qpqual_cost;
	Cost		cpu_per_tuple;

	/* Should only be applied to base relations that are Tuplestores */
	Assert(baserel->relid > 0);
	Assert(baserel->rtekind == RTE_NAMEDTUPLESTORE);

	/* Mark the path with the correct row estimate */
	if (param_info)
		path->rows = param_info->ppi_rows;
	else
		path->rows = baserel->rows;

	/* Charge one CPU tuple cost per row for tuplestore manipulation */
	cpu_per_tuple = cpu_tuple_cost;

	/* Add scanning CPU costs */
	get_restriction_qual_cost(root, baserel, param_info, &qpqual_cost);

	startup_cost += qpqual_cost.startup;
	cpu_per_tuple += cpu_tuple_cost + qpqual_cost.per_tuple;
	run_cost += cpu_per_tuple * baserel->tuples;

	path->startup_cost = startup_cost;
	path->total_cost = startup_cost + run_cost;
}

/*
 * cost_resultscan
 *	  Determines and returns the cost of scanning an RTE_RESULT relation.
 */
void
cost_resultscan(Path *path, PlannerInfo *root,
				RelOptInfo *baserel, ParamPathInfo *param_info)
{
	Cost		startup_cost = 0;
	Cost		run_cost = 0;
	QualCost	qpqual_cost;
	Cost		cpu_per_tuple;

	/* Should only be applied to RTE_RESULT base relations */
	Assert(baserel->relid > 0);
	Assert(baserel->rtekind == RTE_RESULT);

	/* Mark the path with the correct row estimate */
	if (param_info)
		path->rows = param_info->ppi_rows;
	else
		path->rows = baserel->rows;

	/* We charge qual cost plus cpu_tuple_cost */
	get_restriction_qual_cost(root, baserel, param_info, &qpqual_cost);

	startup_cost += qpqual_cost.startup;
	cpu_per_tuple = cpu_tuple_cost + qpqual_cost.per_tuple;
	run_cost += cpu_per_tuple * baserel->tuples;

	path->startup_cost = startup_cost;
	path->total_cost = startup_cost + run_cost;
}

/*
 * cost_recursive_union
 *	  Determines and returns the cost of performing a recursive union,
 *	  and also the estimated output size.
 *
 * We are given Paths for the nonrecursive and recursive terms.
 */
void
cost_recursive_union(Path *runion, Path *nrterm, Path *rterm)
{
	Cost		startup_cost;
	Cost		total_cost;
	double		total_rows;

	/* We probably have decent estimates for the non-recursive term */
	startup_cost = nrterm->startup_cost;
	total_cost = nrterm->total_cost;
	total_rows = nrterm->rows;

	/*
	 * We arbitrarily assume that about 10 recursive iterations will be
	 * needed, and that we've managed to get a good fix on the cost and output
	 * size of each one of them.  These are mighty shaky assumptions but it's
	 * hard to see how to do better.
	 */
	total_cost += 10 * rterm->total_cost;
	total_rows += 10 * rterm->rows;

	/*
	 * Also charge cpu_tuple_cost per row to account for the costs of
	 * manipulating the tuplestores.  (We don't worry about possible
	 * spill-to-disk costs.)
	 */
	total_cost += cpu_tuple_cost * total_rows;

	runion->startup_cost = startup_cost;
	runion->total_cost = total_cost;
	runion->rows = total_rows;
	runion->pathtarget->width = Max(nrterm->pathtarget->width,
									rterm->pathtarget->width);
}

/*
 * cost_tuplesort
 *	  Determines and returns the cost of sorting a relation using tuplesort,
 *    not including the cost of reading the input data.
 *
 * If the total volume of data to sort is less than sort_mem, we will do
 * an in-memory sort, which requires no I/O and about t*log2(t) tuple
 * comparisons for t tuples.
 *
 * If the total volume exceeds sort_mem, we switch to a tape-style merge
 * algorithm.  There will still be about t*log2(t) tuple comparisons in
 * total, but we will also need to write and read each tuple once per
 * merge pass.  We expect about ceil(logM(r)) merge passes where r is the
 * number of initial runs formed and M is the merge order used by tuplesort.c.
 * Since the average initial run should be about sort_mem, we have
 *		disk traffic = 2 * relsize * ceil(logM(p / sort_mem))
 *		cpu = comparison_cost * t * log2(t)
 *
 * If the sort is bounded (i.e., only the first k result tuples are needed)
 * and k tuples can fit into sort_mem, we use a heap method that keeps only
 * k tuples in the heap; this will require about t*log2(k) tuple comparisons.
 *
 * The disk traffic is assumed to be 3/4ths sequential and 1/4th random
 * accesses (XXX can't we refine that guess?)
 *
 * By default, we charge two operator evals per tuple comparison, which should
 * be in the right ballpark in most cases.  The caller can tweak this by
 * specifying nonzero comparison_cost; typically that's used for any extra
 * work that has to be done to prepare the inputs to the comparison operators.
 *
 * 'tuples' is the number of tuples in the relation
 * 'width' is the average tuple width in bytes
 * 'comparison_cost' is the extra cost per comparison, if any
 * 'sort_mem' is the number of kilobytes of work memory allowed for the sort
 * 'limit_tuples' is the bound on the number of output tuples; -1 if no bound
 */
static void
cost_tuplesort(Cost *startup_cost, Cost *run_cost,
			   double tuples, int width,
			   Cost comparison_cost, int sort_mem,
			   double limit_tuples)
{
	double		input_bytes = relation_byte_size(tuples, width);
	double		output_bytes;
	double		output_tuples;
	long		sort_mem_bytes = sort_mem * 1024L;

	/*
	 * We want to be sure the cost of a sort is never estimated as zero, even
	 * if passed-in tuple count is zero.  Besides, mustn't do log(0)...
	 */
	if (tuples < 2.0)
		tuples = 2.0;

	/* Include the default cost-per-comparison */
	comparison_cost += 2.0 * cpu_operator_cost;

	/* Do we have a useful LIMIT? */
	if (limit_tuples > 0 && limit_tuples < tuples)
	{
		output_tuples = limit_tuples;
		output_bytes = relation_byte_size(output_tuples, width);
	}
	else
	{
		output_tuples = tuples;
		output_bytes = input_bytes;
	}

	if (output_bytes > sort_mem_bytes)
	{
		/*
		 * We'll have to use a disk-based sort of all the tuples
		 */
		double		npages = ceil(input_bytes / BLCKSZ);
		double		nruns = input_bytes / sort_mem_bytes;
		double		mergeorder = tuplesort_merge_order(sort_mem_bytes);
		double		log_runs;
		double		npageaccesses;

		/*
		 * CPU costs
		 *
		 * Assume about N log2 N comparisons
		 */
		*startup_cost = comparison_cost * tuples * LOG2(tuples);

		/* Disk costs */

		/* Compute logM(r) as log(r) / log(M) */
		if (nruns > mergeorder)
			log_runs = ceil(log(nruns) / log(mergeorder));
		else
			log_runs = 1.0;
		npageaccesses = 2.0 * npages * log_runs;
		/* Assume 3/4ths of accesses are sequential, 1/4th are not */
		*startup_cost += npageaccesses *
			(seq_page_cost * 0.75 + random_page_cost * 0.25);
	}
	else if (tuples > 2 * output_tuples || input_bytes > sort_mem_bytes)
	{
		/*
		 * We'll use a bounded heap-sort keeping just K tuples in memory, for
		 * a total number of tuple comparisons of N log2 K; but the constant
		 * factor is a bit higher than for quicksort.  Tweak it so that the
		 * cost curve is continuous at the crossover point.
		 */
		*startup_cost = comparison_cost * tuples * LOG2(2.0 * output_tuples);
	}
	else
	{
		/* We'll use plain quicksort on all the input tuples */
		*startup_cost = comparison_cost * tuples * LOG2(tuples);
	}

	/*
	 * Also charge a small amount (arbitrarily set equal to operator cost) per
	 * extracted tuple.  We don't charge cpu_tuple_cost because a Sort node
	 * doesn't do qual-checking or projection, so it has less overhead than
	 * most plan nodes.  Note it's correct to use tuples not output_tuples
	 * here --- the upper LIMIT will pro-rate the run cost so we'd be double
	 * counting the LIMIT otherwise.
	 */
	*run_cost = cpu_operator_cost * tuples;
}

/*
 * cost_incremental_sort
 * 	Determines and returns the cost of sorting a relation incrementally, when
 *  the input path is presorted by a prefix of the pathkeys.
 *
 * 'presorted_keys' is the number of leading pathkeys by which the input path
 * is sorted.
 *
 * We estimate the number of groups into which the relation is divided by the
 * leading pathkeys, and then calculate the cost of sorting a single group
 * with tuplesort using cost_tuplesort().
 */
void
cost_incremental_sort(Path *path,
					  PlannerInfo *root, List *pathkeys, int presorted_keys,
					  Cost input_startup_cost, Cost input_total_cost,
					  double input_tuples, int width, Cost comparison_cost, int sort_mem,
					  double limit_tuples)
{
	Cost		startup_cost = 0,
				run_cost = 0,
				input_run_cost = input_total_cost - input_startup_cost;
	double		group_tuples,
				input_groups;
	Cost		group_startup_cost,
				group_run_cost,
				group_input_run_cost;
	List	   *presortedExprs = NIL;
	ListCell   *l;
	int			i = 0;
	bool		unknown_varno = false;

	Assert(presorted_keys != 0);

	/*
	 * We want to be sure the cost of a sort is never estimated as zero, even
	 * if passed-in tuple count is zero.  Besides, mustn't do log(0)...
	 */
	if (input_tuples < 2.0)
		input_tuples = 2.0;

	/* Default estimate of number of groups, capped to one group per row. */
	input_groups = Min(input_tuples, DEFAULT_NUM_DISTINCT);

	/*
	 * Extract presorted keys as list of expressions.
	 *
	 * We need to be careful about Vars containing "varno 0" which might have
	 * been introduced by generate_append_tlist, which would confuse
	 * estimate_num_groups (in fact it'd fail for such expressions). See
	 * recurse_set_operations which has to deal with the same issue.
	 *
	 * Unlike recurse_set_operations we can't access the original target list
	 * here, and even if we could it's not very clear how useful would that be
	 * for a set operation combining multiple tables. So we simply detect if
	 * there are any expressions with "varno 0" and use the default
	 * DEFAULT_NUM_DISTINCT in that case.
	 *
	 * We might also use either 1.0 (a single group) or input_tuples (each row
	 * being a separate group), pretty much the worst and best case for
	 * incremental sort. But those are extreme cases and using something in
	 * between seems reasonable. Furthermore, generate_append_tlist is used
	 * for set operations, which are likely to produce mostly unique output
	 * anyway - from that standpoint the DEFAULT_NUM_DISTINCT is defensive
	 * while maintaining lower startup cost.
	 */
	foreach(l, pathkeys)
	{
		PathKey    *key = (PathKey *) lfirst(l);
		EquivalenceMember *member = (EquivalenceMember *)
		linitial(key->pk_eclass->ec_members);

		/*
		 * Check if the expression contains Var with "varno 0" so that we
		 * don't call estimate_num_groups in that case.
		 */
		if (bms_is_member(0, pull_varnos(root, (Node *) member->em_expr)))
		{
			unknown_varno = true;
			break;
		}

		/* expression not containing any Vars with "varno 0" */
		presortedExprs = lappend(presortedExprs, member->em_expr);

		i++;
		if (i >= presorted_keys)
			break;
	}

	/* Estimate number of groups with equal presorted keys. */
	if (!unknown_varno)
		input_groups = estimate_num_groups(root, presortedExprs, input_tuples,
										   NULL, NULL);

	group_tuples = input_tuples / input_groups;
	group_input_run_cost = input_run_cost / input_groups;

	/*
	 * Estimate average cost of sorting of one group where presorted keys are
	 * equal.  Incremental sort is sensitive to distribution of tuples to the
	 * groups, where we're relying on quite rough assumptions.  Thus, we're
	 * pessimistic about incremental sort performance and increase its average
	 * group size by half.
	 */
	cost_tuplesort(&group_startup_cost, &group_run_cost,
				   1.5 * group_tuples, width, comparison_cost, sort_mem,
				   limit_tuples);

	/*
	 * Startup cost of incremental sort is the startup cost of its first group
	 * plus the cost of its input.
	 */
	startup_cost += group_startup_cost
		+ input_startup_cost + group_input_run_cost;

	/*
	 * After we started producing tuples from the first group, the cost of
	 * producing all the tuples is given by the cost to finish processing this
	 * group, plus the total cost to process the remaining groups, plus the
	 * remaining cost of input.
	 */
	run_cost += group_run_cost
		+ (group_run_cost + group_startup_cost) * (input_groups - 1)
		+ group_input_run_cost * (input_groups - 1);

	/*
	 * Incremental sort adds some overhead by itself. Firstly, it has to
	 * detect the sort groups. This is roughly equal to one extra copy and
	 * comparison per tuple. Secondly, it has to reset the tuplesort context
	 * for every group.
	 */
	run_cost += (cpu_tuple_cost + comparison_cost) * input_tuples;
	run_cost += 2.0 * cpu_tuple_cost * input_groups;

	path->rows = input_tuples;
	path->startup_cost = startup_cost;
	path->total_cost = startup_cost + run_cost;
}

/*
 * cost_sort
 *	  Determines and returns the cost of sorting a relation, including
 *	  the cost of reading the input data.
 *
 * NOTE: some callers currently pass NIL for pathkeys because they
 * can't conveniently supply the sort keys.  Since this routine doesn't
 * currently do anything with pathkeys anyway, that doesn't matter...
 * but if it ever does, it should react gracefully to lack of key data.
 * (Actually, the thing we'd most likely be interested in is just the number
 * of sort keys, which all callers *could* supply.)
 */
void
cost_sort(Path *path, PlannerInfo *root,
		  List *pathkeys, Cost input_cost, double tuples, int width,
		  Cost comparison_cost, int sort_mem,
		  double limit_tuples)

{
	Cost		startup_cost;
	Cost		run_cost;

	cost_tuplesort(&startup_cost, &run_cost,
				   tuples, width,
				   comparison_cost, sort_mem,
				   limit_tuples);

	if (!enable_sort)
		startup_cost += disable_cost;

	startup_cost += input_cost;

	path->rows = tuples;
	path->startup_cost = startup_cost;
	path->total_cost = startup_cost + run_cost;
}

/*
 * append_nonpartial_cost
 *	  Estimate the cost of the non-partial paths in a Parallel Append.
 *	  The non-partial paths are assumed to be the first "numpaths" paths
 *	  from the subpaths list, and to be in order of decreasing cost.
 */
static Cost
append_nonpartial_cost(List *subpaths, int numpaths, int parallel_workers)
{
	Cost	   *costarr;
	int			arrlen;
	ListCell   *l;
	ListCell   *cell;
	int			i;
	int			path_index;
	int			min_index;
	int			max_index;

	if (numpaths == 0)
		return 0;

	/*
	 * Array length is number of workers or number of relevant paths,
	 * whichever is less.
	 */
	arrlen = Min(parallel_workers, numpaths);
	costarr = (Cost *) palloc(sizeof(Cost) * arrlen);

	/* The first few paths will each be claimed by a different worker. */
	path_index = 0;
	foreach(cell, subpaths)
	{
		Path	   *subpath = (Path *) lfirst(cell);

		if (path_index == arrlen)
			break;
		costarr[path_index++] = subpath->total_cost;
	}

	/*
	 * Since subpaths are sorted by decreasing cost, the last one will have
	 * the minimum cost.
	 */
	min_index = arrlen - 1;

	/*
	 * For each of the remaining subpaths, add its cost to the array element
	 * with minimum cost.
	 */
	for_each_cell(l, subpaths, cell)
	{
		Path	   *subpath = (Path *) lfirst(l);
		int			i;

		/* Consider only the non-partial paths */
		if (path_index++ == numpaths)
			break;

		costarr[min_index] += subpath->total_cost;

		/* Update the new min cost array index */
		for (min_index = i = 0; i < arrlen; i++)
		{
			if (costarr[i] < costarr[min_index])
				min_index = i;
		}
	}

	/* Return the highest cost from the array */
	for (max_index = i = 0; i < arrlen; i++)
	{
		if (costarr[i] > costarr[max_index])
			max_index = i;
	}

	return costarr[max_index];
}

/*
 * cost_append
 *	  Determines and returns the cost of an Append node.
 */
void
cost_append(AppendPath *apath)
{
	ListCell   *l;

	apath->path.startup_cost = 0;
	apath->path.total_cost = 0;
	apath->path.rows = 0;

	if (apath->subpaths == NIL)
		return;

	if (!apath->path.parallel_aware)
	{
		List	   *pathkeys = apath->path.pathkeys;

		if (pathkeys == NIL)
		{
			Path	   *subpath = (Path *) linitial(apath->subpaths);

			/*
			 * For an unordered, non-parallel-aware Append we take the startup
			 * cost as the startup cost of the first subpath.
			 */
			apath->path.startup_cost = subpath->startup_cost;

			/* Compute rows and costs as sums of subplan rows and costs. */
			foreach(l, apath->subpaths)
			{
				Path	   *subpath = (Path *) lfirst(l);

				apath->path.rows += subpath->rows;
				apath->path.total_cost += subpath->total_cost;
			}
		}
		else
		{
			/*
			 * For an ordered, non-parallel-aware Append we take the startup
			 * cost as the sum of the subpath startup costs.  This ensures
			 * that we don't underestimate the startup cost when a query's
			 * LIMIT is such that several of the children have to be run to
			 * satisfy it.  This might be overkill --- another plausible hack
			 * would be to take the Append's startup cost as the maximum of
			 * the child startup costs.  But we don't want to risk believing
			 * that an ORDER BY LIMIT query can be satisfied at small cost
			 * when the first child has small startup cost but later ones
			 * don't.  (If we had the ability to deal with nonlinear cost
			 * interpolation for partial retrievals, we would not need to be
			 * so conservative about this.)
			 *
			 * This case is also different from the above in that we have to
			 * account for possibly injecting sorts into subpaths that aren't
			 * natively ordered.
			 */
			foreach(l, apath->subpaths)
			{
				Path	   *subpath = (Path *) lfirst(l);
				Path		sort_path;	/* dummy for result of cost_sort */

				if (!pathkeys_contained_in(pathkeys, subpath->pathkeys))
				{
					/*
					 * We'll need to insert a Sort node, so include costs for
					 * that.  We can use the parent's LIMIT if any, since we
					 * certainly won't pull more than that many tuples from
					 * any child.
					 */
					cost_sort(&sort_path,
							  NULL, /* doesn't currently need root */
							  pathkeys,
							  subpath->total_cost,
							  subpath->rows,
							  subpath->pathtarget->width,
							  0.0,
							  work_mem,
							  apath->limit_tuples);
					subpath = &sort_path;
				}

				apath->path.rows += subpath->rows;
				apath->path.startup_cost += subpath->startup_cost;
				apath->path.total_cost += subpath->total_cost;
			}
		}
	}
	else						/* parallel-aware */
	{
		int			i = 0;
		double		parallel_divisor = get_parallel_divisor(&apath->path);

		/* Parallel-aware Append never produces ordered output. */
		Assert(apath->path.pathkeys == NIL);

		/* Calculate startup cost. */
		foreach(l, apath->subpaths)
		{
			Path	   *subpath = (Path *) lfirst(l);

			/*
			 * Append will start returning tuples when the child node having
			 * lowest startup cost is done setting up. We consider only the
			 * first few subplans that immediately get a worker assigned.
			 */
			if (i == 0)
				apath->path.startup_cost = subpath->startup_cost;
			else if (i < apath->path.parallel_workers)
				apath->path.startup_cost = Min(apath->path.startup_cost,
											   subpath->startup_cost);

			/*
			 * Apply parallel divisor to subpaths.  Scale the number of rows
			 * for each partial subpath based on the ratio of the parallel
			 * divisor originally used for the subpath to the one we adopted.
			 * Also add the cost of partial paths to the total cost, but
			 * ignore non-partial paths for now.
			 */
			if (i < apath->first_partial_path)
				apath->path.rows += subpath->rows / parallel_divisor;
			else
			{
				double		subpath_parallel_divisor;

				subpath_parallel_divisor = get_parallel_divisor(subpath);
				apath->path.rows += subpath->rows * (subpath_parallel_divisor /
													 parallel_divisor);
				apath->path.total_cost += subpath->total_cost;
			}

			apath->path.rows = clamp_row_est(apath->path.rows);

			i++;
		}

		/* Add cost for non-partial subpaths. */
		apath->path.total_cost +=
			append_nonpartial_cost(apath->subpaths,
								   apath->first_partial_path,
								   apath->path.parallel_workers);
	}

	/*
	 * Although Append does not do any selection or projection, it's not free;
	 * add a small per-tuple overhead.
	 */
	apath->path.total_cost +=
		cpu_tuple_cost * APPEND_CPU_COST_MULTIPLIER * apath->path.rows;
}

/*
 * cost_merge_append
 *	  Determines and returns the cost of a MergeAppend node.
 *
 * MergeAppend merges several pre-sorted input streams, using a heap that
 * at any given instant holds the next tuple from each stream.  If there
 * are N streams, we need about N*log2(N) tuple comparisons to construct
 * the heap at startup, and then for each output tuple, about log2(N)
 * comparisons to replace the top entry.
 *
 * (The effective value of N will drop once some of the input streams are
 * exhausted, but it seems unlikely to be worth trying to account for that.)
 *
 * The heap is never spilled to disk, since we assume N is not very large.
 * So this is much simpler than cost_sort.
 *
 * As in cost_sort, we charge two operator evals per tuple comparison.
 *
 * 'pathkeys' is a list of sort keys
 * 'n_streams' is the number of input streams
 * 'input_startup_cost' is the sum of the input streams' startup costs
 * 'input_total_cost' is the sum of the input streams' total costs
 * 'tuples' is the number of tuples in all the streams
 */
void
cost_merge_append(Path *path, PlannerInfo *root,
				  List *pathkeys, int n_streams,
				  Cost input_startup_cost, Cost input_total_cost,
				  double tuples)
{
	Cost		startup_cost = 0;
	Cost		run_cost = 0;
	Cost		comparison_cost;
	double		N;
	double		logN;

	/*
	 * Avoid log(0)...
	 */
	N = (n_streams < 2) ? 2.0 : (double) n_streams;
	logN = LOG2(N);

	/* Assumed cost per tuple comparison */
	comparison_cost = 2.0 * cpu_operator_cost;

	/* Heap creation cost */
	startup_cost += comparison_cost * N * logN;

	/* Per-tuple heap maintenance cost */
	run_cost += tuples * comparison_cost * logN;

	/*
	 * Although MergeAppend does not do any selection or projection, it's not
	 * free; add a small per-tuple overhead.
	 */
	run_cost += cpu_tuple_cost * APPEND_CPU_COST_MULTIPLIER * tuples;

	path->startup_cost = startup_cost + input_startup_cost;
	path->total_cost = startup_cost + run_cost + input_total_cost;
}

/*
 * cost_material
 *	  Determines and returns the cost of materializing a relation, including
 *	  the cost of reading the input data.
 *
 * If the total volume of data to materialize exceeds work_mem, we will need
 * to write it to disk, so the cost is much higher in that case.
 *
 * Note that here we are estimating the costs for the first scan of the
 * relation, so the materialization is all overhead --- any savings will
 * occur only on rescan, which is estimated in cost_rescan.
 */
void
cost_material(Path *path,
			  Cost input_startup_cost, Cost input_total_cost,
			  double tuples, int width)
{
	Cost		startup_cost = input_startup_cost;
	Cost		run_cost = input_total_cost - input_startup_cost;
	double		nbytes = relation_byte_size(tuples, width);
	long		work_mem_bytes = work_mem * 1024L;

	path->rows = tuples;

	/*
	 * Whether spilling or not, charge 2x cpu_operator_cost per tuple to
	 * reflect bookkeeping overhead.  (This rate must be more than what
	 * cost_rescan charges for materialize, ie, cpu_operator_cost per tuple;
	 * if it is exactly the same then there will be a cost tie between
	 * nestloop with A outer, materialized B inner and nestloop with B outer,
	 * materialized A inner.  The extra cost ensures we'll prefer
	 * materializing the smaller rel.)	Note that this is normally a good deal
	 * less than cpu_tuple_cost; which is OK because a Material plan node
	 * doesn't do qual-checking or projection, so it's got less overhead than
	 * most plan nodes.
	 */
	run_cost += 2 * cpu_operator_cost * tuples;

	/*
	 * If we will spill to disk, charge at the rate of seq_page_cost per page.
	 * This cost is assumed to be evenly spread through the plan run phase,
	 * which isn't exactly accurate but our cost model doesn't allow for
	 * nonuniform costs within the run phase.
	 */
	if (nbytes > work_mem_bytes)
	{
		double		npages = ceil(nbytes / BLCKSZ);

		run_cost += seq_page_cost * npages;
	}

	path->startup_cost = startup_cost;
	path->total_cost = startup_cost + run_cost;
}

/*
 * cost_memoize_rescan
 *	  Determines the estimated cost of rescanning a Memoize node.
 *
 * In order to estimate this, we must gain knowledge of how often we expect to
 * be called and how many distinct sets of parameters we are likely to be
 * called with. If we expect a good cache hit ratio, then we can set our
 * costs to account for that hit ratio, plus a little bit of cost for the
 * caching itself.  Caching will not work out well if we expect to be called
 * with too many distinct parameter values.  The worst-case here is that we
 * never see any parameter value twice, in which case we'd never get a cache
 * hit and caching would be a complete waste of effort.
 */
static void
cost_memoize_rescan(PlannerInfo *root, MemoizePath *mpath,
					Cost *rescan_startup_cost, Cost *rescan_total_cost)
{
	EstimationInfo estinfo;
	Cost		input_startup_cost = mpath->subpath->startup_cost;
	Cost		input_total_cost = mpath->subpath->total_cost;
	double		tuples = mpath->subpath->rows;
	double		calls = mpath->calls;
	int			width = mpath->subpath->pathtarget->width;

	double		hash_mem_bytes;
	double		est_entry_bytes;
	double		est_cache_entries;
	double		ndistinct;
	double		evict_ratio;
	double		hit_ratio;
	Cost		startup_cost;
	Cost		total_cost;

	/* available cache space */
	hash_mem_bytes = get_hash_memory_limit();

	/*
	 * Set the number of bytes each cache entry should consume in the cache.
	 * To provide us with better estimations on how many cache entries we can
	 * store at once, we make a call to the executor here to ask it what
	 * memory overheads there are for a single cache entry.
	 *
	 * XXX we also store the cache key, but that's not accounted for here.
	 */
	est_entry_bytes = relation_byte_size(tuples, width) +
		ExecEstimateCacheEntryOverheadBytes(tuples);

	/* estimate on the upper limit of cache entries we can hold at once */
	est_cache_entries = floor(hash_mem_bytes / est_entry_bytes);

	/* estimate on the distinct number of parameter values */
	ndistinct = estimate_num_groups(root, mpath->param_exprs, calls, NULL,
									&estinfo);

	/*
	 * When the estimation fell back on using a default value, it's a bit too
	 * risky to assume that it's ok to use a Memoize node.  The use of a
	 * default could cause us to use a Memoize node when it's really
	 * inappropriate to do so.  If we see that this has been done, then we'll
	 * assume that every call will have unique parameters, which will almost
	 * certainly mean a MemoizePath will never survive add_path().
	 */
	if ((estinfo.flags & SELFLAG_USED_DEFAULT) != 0)
		ndistinct = calls;

	/*
	 * Since we've already estimated the maximum number of entries we can
	 * store at once and know the estimated number of distinct values we'll be
	 * called with, we'll take this opportunity to set the path's est_entries.
	 * This will ultimately determine the hash table size that the executor
	 * will use.  If we leave this at zero, the executor will just choose the
	 * size itself.  Really this is not the right place to do this, but it's
	 * convenient since everything is already calculated.
	 */
	mpath->est_entries = Min(Min(ndistinct, est_cache_entries),
							 PG_UINT32_MAX);

	/*
	 * When the number of distinct parameter values is above the amount we can
	 * store in the cache, then we'll have to evict some entries from the
	 * cache.  This is not free. Here we estimate how often we'll incur the
	 * cost of that eviction.
	 */
	evict_ratio = 1.0 - Min(est_cache_entries, ndistinct) / ndistinct;

	/*
	 * In order to estimate how costly a single scan will be, we need to
	 * attempt to estimate what the cache hit ratio will be.  To do that we
	 * must look at how many scans are estimated in total for this node and
	 * how many of those scans we expect to get a cache hit.
	 */
	hit_ratio = 1.0 / ndistinct * Min(est_cache_entries, ndistinct) -
		(ndistinct / calls);

	/* Ensure we don't go negative */
	hit_ratio = Max(hit_ratio, 0.0);

	/*
	 * Set the total_cost accounting for the expected cache hit ratio.  We
	 * also add on a cpu_operator_cost to account for a cache lookup. This
	 * will happen regardless of whether it's a cache hit or not.
	 */
	total_cost = input_total_cost * (1.0 - hit_ratio) + cpu_operator_cost;

	/* Now adjust the total cost to account for cache evictions */

	/* Charge a cpu_tuple_cost for evicting the actual cache entry */
	total_cost += cpu_tuple_cost * evict_ratio;

	/*
	 * Charge a 10th of cpu_operator_cost to evict every tuple in that entry.
	 * The per-tuple eviction is really just a pfree, so charging a whole
	 * cpu_operator_cost seems a little excessive.
	 */
	total_cost += cpu_operator_cost / 10.0 * evict_ratio * tuples;

	/*
	 * Now adjust for storing things in the cache, since that's not free
	 * either.  Everything must go in the cache.  We don't proportion this
	 * over any ratio, just apply it once for the scan.  We charge a
	 * cpu_tuple_cost for the creation of the cache entry and also a
	 * cpu_operator_cost for each tuple we expect to cache.
	 */
	total_cost += cpu_tuple_cost + cpu_operator_cost * tuples;

	/*
	 * Getting the first row must be also be proportioned according to the
	 * expected cache hit ratio.
	 */
	startup_cost = input_startup_cost * (1.0 - hit_ratio);

	/*
	 * Additionally we charge a cpu_tuple_cost to account for cache lookups,
	 * which we'll do regardless of whether it was a cache hit or not.
	 */
	startup_cost += cpu_tuple_cost;

	*rescan_startup_cost = startup_cost;
	*rescan_total_cost = total_cost;
}

/*
 * cost_agg
 *		Determines and returns the cost of performing an Agg plan node,
 *		including the cost of its input.
 *
 * aggcosts can be NULL when there are no actual aggregate functions (i.e.,
 * we are using a hashed Agg node just to do grouping).
 *
 * Note: when aggstrategy == AGG_SORTED, caller must ensure that input costs
 * are for appropriately-sorted input.
 */
void
cost_agg(Path *path, PlannerInfo *root,
		 AggStrategy aggstrategy, const AggClauseCosts *aggcosts,
		 int numGroupCols, double numGroups,
		 List *quals,
		 Cost input_startup_cost, Cost input_total_cost,
		 double input_tuples, double input_width)
{
	double		output_tuples;
	Cost		startup_cost;
	Cost		total_cost;
	AggClauseCosts dummy_aggcosts;

	/* Use all-zero per-aggregate costs if NULL is passed */
	if (aggcosts == NULL)
	{
		Assert(aggstrategy == AGG_HASHED);
		MemSet(&dummy_aggcosts, 0, sizeof(AggClauseCosts));
		aggcosts = &dummy_aggcosts;
	}

	/*
	 * The transCost.per_tuple component of aggcosts should be charged once
	 * per input tuple, corresponding to the costs of evaluating the aggregate
	 * transfns and their input expressions. The finalCost.per_tuple component
	 * is charged once per output tuple, corresponding to the costs of
	 * evaluating the finalfns.  Startup costs are of course charged but once.
	 *
	 * If we are grouping, we charge an additional cpu_operator_cost per
	 * grouping column per input tuple for grouping comparisons.
	 *
	 * We will produce a single output tuple if not grouping, and a tuple per
	 * group otherwise.  We charge cpu_tuple_cost for each output tuple.
	 *
	 * Note: in this cost model, AGG_SORTED and AGG_HASHED have exactly the
	 * same total CPU cost, but AGG_SORTED has lower startup cost.  If the
	 * input path is already sorted appropriately, AGG_SORTED should be
	 * preferred (since it has no risk of memory overflow).  This will happen
	 * as long as the computed total costs are indeed exactly equal --- but if
	 * there's roundoff error we might do the wrong thing.  So be sure that
	 * the computations below form the same intermediate values in the same
	 * order.
	 */
	if (aggstrategy == AGG_PLAIN)
	{
		startup_cost = input_total_cost;
		startup_cost += aggcosts->transCost.startup;
		startup_cost += aggcosts->transCost.per_tuple * input_tuples;
		startup_cost += aggcosts->finalCost.startup;
		startup_cost += aggcosts->finalCost.per_tuple;
		/* we aren't grouping */
		total_cost = startup_cost + cpu_tuple_cost;
		output_tuples = 1;
	}
	else if (aggstrategy == AGG_SORTED || aggstrategy == AGG_MIXED)
	{
		/* Here we are able to deliver output on-the-fly */
		startup_cost = input_startup_cost;
		total_cost = input_total_cost;
		if (aggstrategy == AGG_MIXED && !enable_hashagg)
		{
			startup_cost += disable_cost;
			total_cost += disable_cost;
		}
		/* calcs phrased this way to match HASHED case, see note above */
		total_cost += aggcosts->transCost.startup;
		total_cost += aggcosts->transCost.per_tuple * input_tuples;
		total_cost += (cpu_operator_cost * numGroupCols) * input_tuples;
		total_cost += aggcosts->finalCost.startup;
		total_cost += aggcosts->finalCost.per_tuple * numGroups;
		total_cost += cpu_tuple_cost * numGroups;
		output_tuples = numGroups;
	}
	else
	{
		/* must be AGG_HASHED */
		startup_cost = input_total_cost;
		if (!enable_hashagg)
			startup_cost += disable_cost;
		startup_cost += aggcosts->transCost.startup;
		startup_cost += aggcosts->transCost.per_tuple * input_tuples;
		/* cost of computing hash value */
		startup_cost += (cpu_operator_cost * numGroupCols) * input_tuples;
		startup_cost += aggcosts->finalCost.startup;

		total_cost = startup_cost;
		total_cost += aggcosts->finalCost.per_tuple * numGroups;
		/* cost of retrieving from hash table */
		total_cost += cpu_tuple_cost * numGroups;
		output_tuples = numGroups;
	}

	/*
	 * Add the disk costs of hash aggregation that spills to disk.
	 *
	 * Groups that go into the hash table stay in memory until finalized, so
	 * spilling and reprocessing tuples doesn't incur additional invocations
	 * of transCost or finalCost. Furthermore, the computed hash value is
	 * stored with the spilled tuples, so we don't incur extra invocations of
	 * the hash function.
	 *
	 * Hash Agg begins returning tuples after the first batch is complete.
	 * Accrue writes (spilled tuples) to startup_cost and to total_cost;
	 * accrue reads only to total_cost.
	 */
	if (aggstrategy == AGG_HASHED || aggstrategy == AGG_MIXED)
	{
		double		pages;
		double		pages_written = 0.0;
		double		pages_read = 0.0;
		double		spill_cost;
		double		hashentrysize;
		double		nbatches;
		Size		mem_limit;
		uint64		ngroups_limit;
		int			num_partitions;
		int			depth;

		/*
		 * Estimate number of batches based on the computed limits. If less
		 * than or equal to one, all groups are expected to fit in memory;
		 * otherwise we expect to spill.
		 */
		hashentrysize = hash_agg_entry_size(list_length(root->aggtransinfos),
											input_width,
											aggcosts->transitionSpace);
		hash_agg_set_limits(hashentrysize, numGroups, 0, &mem_limit,
							&ngroups_limit, &num_partitions);

		nbatches = Max((numGroups * hashentrysize) / mem_limit,
					   numGroups / ngroups_limit);

		nbatches = Max(ceil(nbatches), 1.0);
		num_partitions = Max(num_partitions, 2);

		/*
		 * The number of partitions can change at different levels of
		 * recursion; but for the purposes of this calculation assume it stays
		 * constant.
		 */
		depth = ceil(log(nbatches) / log(num_partitions));

		/*
		 * Estimate number of pages read and written. For each level of
		 * recursion, a tuple must be written and then later read.
		 */
		pages = relation_byte_size(input_tuples, input_width) / BLCKSZ;
		pages_written = pages_read = pages * depth;

		/*
		 * HashAgg has somewhat worse IO behavior than Sort on typical
		 * hardware/OS combinations. Account for this with a generic penalty.
		 */
		pages_read *= 2.0;
		pages_written *= 2.0;

		startup_cost += pages_written * random_page_cost;
		total_cost += pages_written * random_page_cost;
		total_cost += pages_read * seq_page_cost;

		/* account for CPU cost of spilling a tuple and reading it back */
		spill_cost = depth * input_tuples * 2.0 * cpu_tuple_cost;
		startup_cost += spill_cost;
		total_cost += spill_cost;
	}

	/*
	 * If there are quals (HAVING quals), account for their cost and
	 * selectivity.
	 */
	if (quals)
	{
		QualCost	qual_cost;

		cost_qual_eval(&qual_cost, quals, root);
		startup_cost += qual_cost.startup;
		total_cost += qual_cost.startup + output_tuples * qual_cost.per_tuple;

		output_tuples = clamp_row_est(output_tuples *
									  clauselist_selectivity(root,
															 quals,
															 0,
															 JOIN_INNER,
															 NULL));
	}

	path->rows = output_tuples;
	path->startup_cost = startup_cost;
	path->total_cost = total_cost;
}

/*
 * cost_windowagg
 *		Determines and returns the cost of performing a WindowAgg plan node,
 *		including the cost of its input.
 *
 * Input is assumed already properly sorted.
 */
void
cost_windowagg(Path *path, PlannerInfo *root,
			   List *windowFuncs, int numPartCols, int numOrderCols,
			   Cost input_startup_cost, Cost input_total_cost,
			   double input_tuples)
{
	Cost		startup_cost;
	Cost		total_cost;
	ListCell   *lc;

	startup_cost = input_startup_cost;
	total_cost = input_total_cost;

	/*
	 * Window functions are assumed to cost their stated execution cost, plus
	 * the cost of evaluating their input expressions, per tuple.  Since they
	 * may in fact evaluate their inputs at multiple rows during each cycle,
	 * this could be a drastic underestimate; but without a way to know how
	 * many rows the window function will fetch, it's hard to do better.  In
	 * any case, it's a good estimate for all the built-in window functions,
	 * so we'll just do this for now.
	 */
	foreach(lc, windowFuncs)
	{
		WindowFunc *wfunc = lfirst_node(WindowFunc, lc);
		Cost		wfunccost;
		QualCost	argcosts;

		argcosts.startup = argcosts.per_tuple = 0;
		add_function_cost(root, wfunc->winfnoid, (Node *) wfunc,
						  &argcosts);
		startup_cost += argcosts.startup;
		wfunccost = argcosts.per_tuple;

		/* also add the input expressions' cost to per-input-row costs */
		cost_qual_eval_node(&argcosts, (Node *) wfunc->args, root);
		startup_cost += argcosts.startup;
		wfunccost += argcosts.per_tuple;

		/*
		 * Add the filter's cost to per-input-row costs.  XXX We should reduce
		 * input expression costs according to filter selectivity.
		 */
		cost_qual_eval_node(&argcosts, (Node *) wfunc->aggfilter, root);
		startup_cost += argcosts.startup;
		wfunccost += argcosts.per_tuple;

		total_cost += wfunccost * input_tuples;
	}

	/*
	 * We also charge cpu_operator_cost per grouping column per tuple for
	 * grouping comparisons, plus cpu_tuple_cost per tuple for general
	 * overhead.
	 *
	 * XXX this neglects costs of spooling the data to disk when it overflows
	 * work_mem.  Sooner or later that should get accounted for.
	 */
	total_cost += cpu_operator_cost * (numPartCols + numOrderCols) * input_tuples;
	total_cost += cpu_tuple_cost * input_tuples;

	path->rows = input_tuples;
	path->startup_cost = startup_cost;
	path->total_cost = total_cost;
}

/*
 * cost_group
 *		Determines and returns the cost of performing a Group plan node,
 *		including the cost of its input.
 *
 * Note: caller must ensure that input costs are for appropriately-sorted
 * input.
 */
void
cost_group(Path *path, PlannerInfo *root,
		   int numGroupCols, double numGroups,
		   List *quals,
		   Cost input_startup_cost, Cost input_total_cost,
		   double input_tuples)
{
	double		output_tuples;
	Cost		startup_cost;
	Cost		total_cost;

	output_tuples = numGroups;
	startup_cost = input_startup_cost;
	total_cost = input_total_cost;

	/*
	 * Charge one cpu_operator_cost per comparison per input tuple. We assume
	 * all columns get compared at most of the tuples.
	 */
	total_cost += cpu_operator_cost * input_tuples * numGroupCols;

	/*
	 * If there are quals (HAVING quals), account for their cost and
	 * selectivity.
	 */
	if (quals)
	{
		QualCost	qual_cost;

		cost_qual_eval(&qual_cost, quals, root);
		startup_cost += qual_cost.startup;
		total_cost += qual_cost.startup + output_tuples * qual_cost.per_tuple;

		output_tuples = clamp_row_est(output_tuples *
									  clauselist_selectivity(root,
															 quals,
															 0,
															 JOIN_INNER,
															 NULL));
	}

	path->rows = output_tuples;
	path->startup_cost = startup_cost;
	path->total_cost = total_cost;
}

/*
 * initial_cost_nestloop
 *	  Preliminary estimate of the cost of a nestloop join path.
 *
 * This must quickly produce lower-bound estimates of the path's startup and
 * total costs.  If we are unable to eliminate the proposed path from
 * consideration using the lower bounds, final_cost_nestloop will be called
 * to obtain the final estimates.
 *
 * The exact division of labor between this function and final_cost_nestloop
 * is private to them, and represents a tradeoff between speed of the initial
 * estimate and getting a tight lower bound.  We choose to not examine the
 * join quals here, since that's by far the most expensive part of the
 * calculations.  The end result is that CPU-cost considerations must be
 * left for the second phase; and for SEMI/ANTI joins, we must also postpone
 * incorporation of the inner path's run cost.
 *
 * 'workspace' is to be filled with startup_cost, total_cost, and perhaps
 *		other data to be used by final_cost_nestloop
 * 'jointype' is the type of join to be performed
 * 'outer_path' is the outer input to the join
 * 'inner_path' is the inner input to the join
 * 'extra' contains miscellaneous information about the join
 */
void
initial_cost_nestloop(PlannerInfo *root, JoinCostWorkspace *workspace,
					  JoinType jointype,
					  Path *outer_path, Path *inner_path,
					  JoinPathExtraData *extra)
{
	Cost		startup_cost = 0;
	Cost		run_cost = 0;
	double		outer_path_rows = outer_path->rows;
	Cost		inner_rescan_start_cost;
	Cost		inner_rescan_total_cost;
	Cost		inner_run_cost;
	Cost		inner_rescan_run_cost;

	/* estimate costs to rescan the inner relation */
	cost_rescan(root, inner_path,
				&inner_rescan_start_cost,
				&inner_rescan_total_cost);

	/* cost of source data */
	int yb_batch_size = 1;
	if (IsYugaByteEnabled())
	{
		bool is_batched = yb_is_outer_inner_batched(outer_path, inner_path);
		if (is_batched)
			yb_batch_size = yb_bnl_batch_size;
	}

	/*
	 * NOTE: clearly, we must pay both outer and inner paths' startup_cost
	 * before we can start returning tuples, so the join's startup cost is
	 * their sum.  We'll also pay the inner path's rescan startup cost
	 * multiple times.
	 */
	startup_cost += outer_path->startup_cost + inner_path->startup_cost;
	run_cost += outer_path->total_cost - outer_path->startup_cost;
	if (outer_path_rows > yb_batch_size)
		run_cost += (outer_path_rows - yb_batch_size) * inner_rescan_start_cost
			/ yb_batch_size;

	inner_run_cost = inner_path->total_cost - inner_path->startup_cost;
	inner_rescan_run_cost = (inner_rescan_total_cost - inner_rescan_start_cost);

	if (jointype == JOIN_SEMI || jointype == JOIN_ANTI ||
		extra->inner_unique)
	{
		/*
		 * With a SEMI or ANTI join, or if the innerrel is known unique, the
		 * executor will stop after the first match.
		 *
		 * Getting decent estimates requires inspection of the join quals,
		 * which we choose to postpone to final_cost_nestloop.
		 */

		/* Save private data for final_cost_nestloop */
		workspace->inner_run_cost = inner_run_cost;
		workspace->inner_rescan_run_cost = inner_rescan_run_cost;
	}
	else
	{
		/* Normal case; we'll scan whole input rel for each outer row */
		/*
		 * In the case of a BNL, yb_batch_size would be whatever the batch
		 * batch size of outer tuples we are working with. We effectively
		 * rescan the inner path for each outer tuple batch.
		 */
		run_cost += inner_run_cost;
		if (outer_path_rows > yb_batch_size)
			run_cost += ((outer_path_rows - yb_batch_size) / yb_batch_size) *
				inner_rescan_run_cost;
	}

	/* CPU costs left for later */

	/* Public result fields */
	workspace->startup_cost = startup_cost;
	workspace->total_cost = startup_cost + run_cost;
	/* Save private data for final_cost_nestloop */
	workspace->run_cost = run_cost;
}

/*
 * final_cost_nestloop
 *	  Final estimate of the cost and result size of a nestloop join path.
 *
 * 'path' is already filled in except for the rows and cost fields
 * 'workspace' is the result from initial_cost_nestloop
 * 'extra' contains miscellaneous information about the join
 */
void
final_cost_nestloop(PlannerInfo *root, NestPath *path,
					JoinCostWorkspace *workspace,
					JoinPathExtraData *extra)
{
	Path	   *outer_path = path->jpath.outerjoinpath;
	Path	   *inner_path = path->jpath.innerjoinpath;
	double		outer_path_rows = outer_path->rows;
	double		inner_path_rows = inner_path->rows;
	Cost		startup_cost = workspace->startup_cost;
	Cost		run_cost = workspace->run_cost;
	Cost		cpu_per_tuple;
	QualCost	restrict_qual_cost;
	double		ntuples;

	/* Protect some assumptions below that rowcounts aren't zero */
	if (outer_path_rows <= 0)
		outer_path_rows = 1;
	if (inner_path_rows <= 0)
		inner_path_rows = 1;
	/* Mark the path with the correct row estimate */
	if (path->jpath.path.param_info)
		path->jpath.path.rows = path->jpath.path.param_info->ppi_rows;
	else
		path->jpath.path.rows = path->jpath.path.parent->rows;

	int yb_batch_size = 1;
	if (IsYugaByteEnabled())
	{
		bool is_batched = yb_is_outer_inner_batched(outer_path, inner_path);
		if (is_batched)
			yb_batch_size = yb_bnl_batch_size;
	}

	/* For partial paths, scale row estimate. */
	if (path->jpath.path.parallel_workers > 0)
	{
		double		parallel_divisor = get_parallel_divisor(&path->jpath.path);

		path->jpath.path.rows =
			clamp_row_est(path->jpath.path.rows / parallel_divisor);
	}

	/*
	 * We could include disable_cost in the preliminary estimate, but that
	 * would amount to optimizing for the case where the join method is
	 * disabled, which doesn't seem like the way to bet.
	 */
	if (!enable_nestloop)
		startup_cost += disable_cost;

	/* cost of inner-relation source data (we already dealt with outer rel) */

	if (path->jpath.jointype == JOIN_SEMI || path->jpath.jointype == JOIN_ANTI ||
		extra->inner_unique)
	{
		/*
		 * With a SEMI or ANTI join, or if the innerrel is known unique, the
		 * executor will stop after the first match.
		 */
		Cost		inner_run_cost = workspace->inner_run_cost;
		Cost		inner_rescan_run_cost = workspace->inner_rescan_run_cost;
		double		outer_matched_rows;
		double		outer_unmatched_rows;
		Selectivity inner_scan_frac;

		/*
		 * For an outer-rel row that has at least one match, we can expect the
		 * inner scan to stop after a fraction 1/(match_count+1) of the inner
		 * rows, if the matches are evenly distributed.  Since they probably
		 * aren't quite evenly distributed, we apply a fuzz factor of 2.0 to
		 * that fraction.  (If we used a larger fuzz factor, we'd have to
		 * clamp inner_scan_frac to at most 1.0; but since match_count is at
		 * least 1, no such clamp is needed now.)
		 */
		outer_matched_rows = rint(outer_path_rows * extra->semifactors.outer_match_frac);
		outer_unmatched_rows = outer_path_rows - outer_matched_rows;
		inner_scan_frac = 2.0 / (extra->semifactors.match_count + 1.0);

		/*
		 * Compute number of tuples processed (not number emitted!).  First,
		 * account for successfully-matched outer rows.
		 */
		 /*
		  * YB: Note that in the case of BNL, the inner_path_rows gives us the
		  * number of rows returned by the inner side per BATCH of outer tuples.
		  * We correct for such cases by dividing by yb_batch_size.
		  */
		ntuples = (outer_matched_rows / yb_batch_size)
			* inner_path_rows * inner_scan_frac;

		/*
		 * Now we need to estimate the actual costs of scanning the inner
		 * relation, which may be quite a bit less than N times inner_run_cost
		 * due to early scan stops.  We consider two cases.  If the inner path
		 * is an indexscan using all the joinquals as indexquals, then an
		 * unmatched outer row results in an indexscan returning no rows,
		 * which is probably quite cheap.  Otherwise, the executor will have
		 * to scan the whole inner rel for an unmatched row; not so cheap.
		 */
		if (has_indexed_join_quals(path))
		{
			/*
			 * Successfully-matched outer rows will only require scanning
			 * inner_scan_frac of the inner relation.  In this case, we don't
			 * need to charge the full inner_run_cost even when that's more
			 * than inner_rescan_run_cost, because we can assume that none of
			 * the inner scans ever scan the whole inner relation.  So it's
			 * okay to assume that all the inner scan executions can be
			 * fractions of the full cost, even if materialization is reducing
			 * the rescan cost.  At this writing, it's impossible to get here
			 * for a materialized inner scan, so inner_run_cost and
			 * inner_rescan_run_cost will be the same anyway; but just in
			 * case, use inner_run_cost for the first matched tuple and
			 * inner_rescan_run_cost for additional ones.
			 */
			run_cost += inner_run_cost * inner_scan_frac;
			if (outer_matched_rows > yb_batch_size)
				run_cost +=
					((outer_matched_rows - yb_batch_size) / yb_batch_size) *
						inner_rescan_run_cost * inner_scan_frac;

			/*
			 * Add the cost of inner-scan executions for unmatched outer rows.
			 * We estimate this as the same cost as returning the first tuple
			 * of a nonempty scan.  We consider that these are all rescans,
			 * since we used inner_run_cost once already.
			 */

			 /*
			  * YB: We assume that when we are using batched nested loop joins,
			  * the chances of us coming up with an non-matching batch are
			  * negligible.
			  */
			if (yb_batch_size == 1)
				run_cost += outer_unmatched_rows *
					inner_rescan_run_cost / inner_path_rows;

			/*
			 * We won't be evaluating any quals at all for unmatched rows, so
			 * don't add them to ntuples.
			 */
		}
		else
		{
			/*
			 * Here, a complicating factor is that rescans may be cheaper than
			 * first scans.  If we never scan all the way to the end of the
			 * inner rel, it might be (depending on the plan type) that we'd
			 * never pay the whole inner first-scan run cost.  However it is
			 * difficult to estimate whether that will happen (and it could
			 * not happen if there are any unmatched outer rows!), so be
			 * conservative and always charge the whole first-scan cost once.
			 * We consider this charge to correspond to the first unmatched
			 * outer row, unless there isn't one in our estimate, in which
			 * case blame it on the first matched row.
			 */

			/* First, count all unmatched join tuples as being processed */
			ntuples += (outer_unmatched_rows / yb_batch_size) * inner_path_rows;

			/* Now add the forced full scan, and decrement appropriate count */
			run_cost += inner_run_cost;
			if (outer_unmatched_rows >= yb_batch_size)
				outer_unmatched_rows -= yb_batch_size;
			else
				outer_matched_rows -=
					outer_matched_rows < yb_batch_size ?
						outer_matched_rows : yb_batch_size;

			/* Add inner run cost for additional outer tuples having matches */
			if (outer_matched_rows > 0)
				run_cost += (outer_matched_rows / yb_batch_size) *
					inner_rescan_run_cost * inner_scan_frac ;

			/* Add inner run cost for additional unmatched outer tuples */
			if (outer_unmatched_rows > 0)
				run_cost += (outer_unmatched_rows / yb_batch_size) *
					inner_rescan_run_cost;
		}
	}
	else
	{
		/* Normal-case source costs were included in preliminary estimate */

		/* Compute number of tuples processed (not number emitted!) */
		ntuples = (outer_path_rows / yb_batch_size) * inner_path_rows;
	}

	/* CPU costs */
	cost_qual_eval(&restrict_qual_cost, path->jpath.joinrestrictinfo, root);
	startup_cost += restrict_qual_cost.startup;
	cpu_per_tuple = cpu_tuple_cost + restrict_qual_cost.per_tuple;
	run_cost += cpu_per_tuple * ntuples;

	/* tlist eval costs are paid per output row, not per tuple scanned */
	startup_cost += path->jpath.path.pathtarget->cost.startup;
	run_cost += path->jpath.path.pathtarget->cost.per_tuple * path->jpath.path.rows;

	path->jpath.path.startup_cost = startup_cost;
	path->jpath.path.total_cost = startup_cost + run_cost;
}

/*
 * initial_cost_mergejoin
 *	  Preliminary estimate of the cost of a mergejoin path.
 *
 * This must quickly produce lower-bound estimates of the path's startup and
 * total costs.  If we are unable to eliminate the proposed path from
 * consideration using the lower bounds, final_cost_mergejoin will be called
 * to obtain the final estimates.
 *
 * The exact division of labor between this function and final_cost_mergejoin
 * is private to them, and represents a tradeoff between speed of the initial
 * estimate and getting a tight lower bound.  We choose to not examine the
 * join quals here, except for obtaining the scan selectivity estimate which
 * is really essential (but fortunately, use of caching keeps the cost of
 * getting that down to something reasonable).
 * We also assume that cost_sort is cheap enough to use here.
 *
 * 'workspace' is to be filled with startup_cost, total_cost, and perhaps
 *		other data to be used by final_cost_mergejoin
 * 'jointype' is the type of join to be performed
 * 'mergeclauses' is the list of joinclauses to be used as merge clauses
 * 'outer_path' is the outer input to the join
 * 'inner_path' is the inner input to the join
 * 'outersortkeys' is the list of sort keys for the outer path
 * 'innersortkeys' is the list of sort keys for the inner path
 * 'extra' contains miscellaneous information about the join
 *
 * Note: outersortkeys and innersortkeys should be NIL if no explicit
 * sort is needed because the respective source path is already ordered.
 */
void
initial_cost_mergejoin(PlannerInfo *root, JoinCostWorkspace *workspace,
					   JoinType jointype,
					   List *mergeclauses,
					   Path *outer_path, Path *inner_path,
					   List *outersortkeys, List *innersortkeys,
					   JoinPathExtraData *extra)
{
	Cost		startup_cost = 0;
	Cost		run_cost = 0;
	double		outer_path_rows = outer_path->rows;
	double		inner_path_rows = inner_path->rows;
	Cost		inner_run_cost;
	double		outer_rows,
				inner_rows,
				outer_skip_rows,
				inner_skip_rows;
	Selectivity outerstartsel,
				outerendsel,
				innerstartsel,
				innerendsel;
	Path		sort_path;		/* dummy for result of cost_sort */

	/* Protect some assumptions below that rowcounts aren't zero */
	if (outer_path_rows <= 0)
		outer_path_rows = 1;
	if (inner_path_rows <= 0)
		inner_path_rows = 1;

	/*
	 * A merge join will stop as soon as it exhausts either input stream
	 * (unless it's an outer join, in which case the outer side has to be
	 * scanned all the way anyway).  Estimate fraction of the left and right
	 * inputs that will actually need to be scanned.  Likewise, we can
	 * estimate the number of rows that will be skipped before the first join
	 * pair is found, which should be factored into startup cost. We use only
	 * the first (most significant) merge clause for this purpose. Since
	 * mergejoinscansel() is a fairly expensive computation, we cache the
	 * results in the merge clause RestrictInfo.
	 */
	if (mergeclauses && jointype != JOIN_FULL)
	{
		RestrictInfo *firstclause = (RestrictInfo *) linitial(mergeclauses);
		List	   *opathkeys;
		List	   *ipathkeys;
		PathKey    *opathkey;
		PathKey    *ipathkey;
		MergeScanSelCache *cache;

		/* Get the input pathkeys to determine the sort-order details */
		opathkeys = outersortkeys ? outersortkeys : outer_path->pathkeys;
		ipathkeys = innersortkeys ? innersortkeys : inner_path->pathkeys;
		Assert(opathkeys);
		Assert(ipathkeys);
		opathkey = (PathKey *) linitial(opathkeys);
		ipathkey = (PathKey *) linitial(ipathkeys);
		/* debugging check */
		if (opathkey->pk_opfamily != ipathkey->pk_opfamily ||
			opathkey->pk_eclass->ec_collation != ipathkey->pk_eclass->ec_collation ||
			opathkey->pk_strategy != ipathkey->pk_strategy ||
			opathkey->pk_nulls_first != ipathkey->pk_nulls_first)
			elog(ERROR, "left and right pathkeys do not match in mergejoin");

		/* Get the selectivity with caching */
		cache = cached_scansel(root, firstclause, opathkey);

		if (bms_is_subset(firstclause->left_relids,
						  outer_path->parent->relids))
		{
			/* left side of clause is outer */
			outerstartsel = cache->leftstartsel;
			outerendsel = cache->leftendsel;
			innerstartsel = cache->rightstartsel;
			innerendsel = cache->rightendsel;
		}
		else
		{
			/* left side of clause is inner */
			outerstartsel = cache->rightstartsel;
			outerendsel = cache->rightendsel;
			innerstartsel = cache->leftstartsel;
			innerendsel = cache->leftendsel;
		}
		if (jointype == JOIN_LEFT ||
			jointype == JOIN_ANTI)
		{
			outerstartsel = 0.0;
			outerendsel = 1.0;
		}
		else if (jointype == JOIN_RIGHT)
		{
			innerstartsel = 0.0;
			innerendsel = 1.0;
		}
	}
	else
	{
		/* cope with clauseless or full mergejoin */
		outerstartsel = innerstartsel = 0.0;
		outerendsel = innerendsel = 1.0;
	}

	/*
	 * Convert selectivities to row counts.  We force outer_rows and
	 * inner_rows to be at least 1, but the skip_rows estimates can be zero.
	 */
	outer_skip_rows = rint(outer_path_rows * outerstartsel);
	inner_skip_rows = rint(inner_path_rows * innerstartsel);
	outer_rows = clamp_row_est(outer_path_rows * outerendsel);
	inner_rows = clamp_row_est(inner_path_rows * innerendsel);

	Assert(outer_skip_rows <= outer_rows);
	Assert(inner_skip_rows <= inner_rows);

	/*
	 * Readjust scan selectivities to account for above rounding.  This is
	 * normally an insignificant effect, but when there are only a few rows in
	 * the inputs, failing to do this makes for a large percentage error.
	 */
	outerstartsel = outer_skip_rows / outer_path_rows;
	innerstartsel = inner_skip_rows / inner_path_rows;
	outerendsel = outer_rows / outer_path_rows;
	innerendsel = inner_rows / inner_path_rows;

	Assert(outerstartsel <= outerendsel);
	Assert(innerstartsel <= innerendsel);

	/* cost of source data */

	if (outersortkeys)			/* do we need to sort outer? */
	{
		cost_sort(&sort_path,
				  root,
				  outersortkeys,
				  outer_path->total_cost,
				  outer_path_rows,
				  outer_path->pathtarget->width,
				  0.0,
				  work_mem,
				  -1.0);
		startup_cost += sort_path.startup_cost;
		startup_cost += (sort_path.total_cost - sort_path.startup_cost)
			* outerstartsel;
		run_cost += (sort_path.total_cost - sort_path.startup_cost)
			* (outerendsel - outerstartsel);
	}
	else
	{
		startup_cost += outer_path->startup_cost;
		startup_cost += (outer_path->total_cost - outer_path->startup_cost)
			* outerstartsel;
		run_cost += (outer_path->total_cost - outer_path->startup_cost)
			* (outerendsel - outerstartsel);
	}

	if (innersortkeys)			/* do we need to sort inner? */
	{
		cost_sort(&sort_path,
				  root,
				  innersortkeys,
				  inner_path->total_cost,
				  inner_path_rows,
				  inner_path->pathtarget->width,
				  0.0,
				  work_mem,
				  -1.0);
		startup_cost += sort_path.startup_cost;
		startup_cost += (sort_path.total_cost - sort_path.startup_cost)
			* innerstartsel;
		inner_run_cost = (sort_path.total_cost - sort_path.startup_cost)
			* (innerendsel - innerstartsel);
	}
	else
	{
		startup_cost += inner_path->startup_cost;
		startup_cost += (inner_path->total_cost - inner_path->startup_cost)
			* innerstartsel;
		inner_run_cost = (inner_path->total_cost - inner_path->startup_cost)
			* (innerendsel - innerstartsel);
	}

	/*
	 * We can't yet determine whether rescanning occurs, or whether
	 * materialization of the inner input should be done.  The minimum
	 * possible inner input cost, regardless of rescan and materialization
	 * considerations, is inner_run_cost.  We include that in
	 * workspace->total_cost, but not yet in run_cost.
	 */

	/* CPU costs left for later */

	/* Public result fields */
	workspace->startup_cost = startup_cost;
	workspace->total_cost = startup_cost + run_cost + inner_run_cost;
	/* Save private data for final_cost_mergejoin */
	workspace->run_cost = run_cost;
	workspace->inner_run_cost = inner_run_cost;
	workspace->outer_rows = outer_rows;
	workspace->inner_rows = inner_rows;
	workspace->outer_skip_rows = outer_skip_rows;
	workspace->inner_skip_rows = inner_skip_rows;
}

/*
 * final_cost_mergejoin
 *	  Final estimate of the cost and result size of a mergejoin path.
 *
 * Unlike other costsize functions, this routine makes two actual decisions:
 * whether the executor will need to do mark/restore, and whether we should
 * materialize the inner path.  It would be logically cleaner to build
 * separate paths testing these alternatives, but that would require repeating
 * most of the cost calculations, which are not all that cheap.  Since the
 * choice will not affect output pathkeys or startup cost, only total cost,
 * there is no possibility of wanting to keep more than one path.  So it seems
 * best to make the decisions here and record them in the path's
 * skip_mark_restore and materialize_inner fields.
 *
 * Mark/restore overhead is usually required, but can be skipped if we know
 * that the executor need find only one match per outer tuple, and that the
 * mergeclauses are sufficient to identify a match.
 *
 * We materialize the inner path if we need mark/restore and either the inner
 * path can't support mark/restore, or it's cheaper to use an interposed
 * Material node to handle mark/restore.
 *
 * 'path' is already filled in except for the rows and cost fields and
 *		skip_mark_restore and materialize_inner
 * 'workspace' is the result from initial_cost_mergejoin
 * 'extra' contains miscellaneous information about the join
 */
void
final_cost_mergejoin(PlannerInfo *root, MergePath *path,
					 JoinCostWorkspace *workspace,
					 JoinPathExtraData *extra)
{
	Path	   *outer_path = path->jpath.outerjoinpath;
	Path	   *inner_path = path->jpath.innerjoinpath;
	double		inner_path_rows = inner_path->rows;
	List	   *mergeclauses = path->path_mergeclauses;
	List	   *innersortkeys = path->innersortkeys;
	Cost		startup_cost = workspace->startup_cost;
	Cost		run_cost = workspace->run_cost;
	Cost		inner_run_cost = workspace->inner_run_cost;
	double		outer_rows = workspace->outer_rows;
	double		inner_rows = workspace->inner_rows;
	double		outer_skip_rows = workspace->outer_skip_rows;
	double		inner_skip_rows = workspace->inner_skip_rows;
	Cost		cpu_per_tuple,
				bare_inner_cost,
				mat_inner_cost;
	QualCost	merge_qual_cost;
	QualCost	qp_qual_cost;
	double		mergejointuples,
				rescannedtuples;
	double		rescanratio;

	/* Protect some assumptions below that rowcounts aren't zero */
	if (inner_path_rows <= 0)
		inner_path_rows = 1;

	/* Mark the path with the correct row estimate */
	if (path->jpath.path.param_info)
		path->jpath.path.rows = path->jpath.path.param_info->ppi_rows;
	else
		path->jpath.path.rows = path->jpath.path.parent->rows;

	/* For partial paths, scale row estimate. */
	if (path->jpath.path.parallel_workers > 0)
	{
		double		parallel_divisor = get_parallel_divisor(&path->jpath.path);

		path->jpath.path.rows =
			clamp_row_est(path->jpath.path.rows / parallel_divisor);
	}

	/*
	 * We could include disable_cost in the preliminary estimate, but that
	 * would amount to optimizing for the case where the join method is
	 * disabled, which doesn't seem like the way to bet.
	 */
	if (!enable_mergejoin)
		startup_cost += disable_cost;

	/*
	 * Compute cost of the mergequals and qpquals (other restriction clauses)
	 * separately.
	 */
	cost_qual_eval(&merge_qual_cost, mergeclauses, root);
	cost_qual_eval(&qp_qual_cost, path->jpath.joinrestrictinfo, root);
	qp_qual_cost.startup -= merge_qual_cost.startup;
	qp_qual_cost.per_tuple -= merge_qual_cost.per_tuple;

	/*
	 * With a SEMI or ANTI join, or if the innerrel is known unique, the
	 * executor will stop scanning for matches after the first match.  When
	 * all the joinclauses are merge clauses, this means we don't ever need to
	 * back up the merge, and so we can skip mark/restore overhead.
	 */
	if ((path->jpath.jointype == JOIN_SEMI ||
		 path->jpath.jointype == JOIN_ANTI ||
		 extra->inner_unique) &&
		(list_length(path->jpath.joinrestrictinfo) ==
		 list_length(path->path_mergeclauses)))
		path->skip_mark_restore = true;
	else
		path->skip_mark_restore = false;

	/*
	 * Get approx # tuples passing the mergequals.  We use approx_tuple_count
	 * here because we need an estimate done with JOIN_INNER semantics.
	 */
	mergejointuples = approx_tuple_count(root, &path->jpath, mergeclauses);

	/*
	 * When there are equal merge keys in the outer relation, the mergejoin
	 * must rescan any matching tuples in the inner relation. This means
	 * re-fetching inner tuples; we have to estimate how often that happens.
	 *
	 * For regular inner and outer joins, the number of re-fetches can be
	 * estimated approximately as size of merge join output minus size of
	 * inner relation. Assume that the distinct key values are 1, 2, ..., and
	 * denote the number of values of each key in the outer relation as m1,
	 * m2, ...; in the inner relation, n1, n2, ...  Then we have
	 *
	 * size of join = m1 * n1 + m2 * n2 + ...
	 *
	 * number of rescanned tuples = (m1 - 1) * n1 + (m2 - 1) * n2 + ... = m1 *
	 * n1 + m2 * n2 + ... - (n1 + n2 + ...) = size of join - size of inner
	 * relation
	 *
	 * This equation works correctly for outer tuples having no inner match
	 * (nk = 0), but not for inner tuples having no outer match (mk = 0); we
	 * are effectively subtracting those from the number of rescanned tuples,
	 * when we should not.  Can we do better without expensive selectivity
	 * computations?
	 *
	 * The whole issue is moot if we are working from a unique-ified outer
	 * input, or if we know we don't need to mark/restore at all.
	 */
	if (IsA(outer_path, UniquePath) || path->skip_mark_restore)
		rescannedtuples = 0;
	else
	{
		rescannedtuples = mergejointuples - inner_path_rows;
		/* Must clamp because of possible underestimate */
		if (rescannedtuples < 0)
			rescannedtuples = 0;
	}

	/*
	 * We'll inflate various costs this much to account for rescanning.  Note
	 * that this is to be multiplied by something involving inner_rows, or
	 * another number related to the portion of the inner rel we'll scan.
	 */
	rescanratio = 1.0 + (rescannedtuples / inner_rows);

	/*
	 * Decide whether we want to materialize the inner input to shield it from
	 * mark/restore and performing re-fetches.  Our cost model for regular
	 * re-fetches is that a re-fetch costs the same as an original fetch,
	 * which is probably an overestimate; but on the other hand we ignore the
	 * bookkeeping costs of mark/restore.  Not clear if it's worth developing
	 * a more refined model.  So we just need to inflate the inner run cost by
	 * rescanratio.
	 */
	bare_inner_cost = inner_run_cost * rescanratio;

	/*
	 * When we interpose a Material node the re-fetch cost is assumed to be
	 * just cpu_operator_cost per tuple, independently of the underlying
	 * plan's cost; and we charge an extra cpu_operator_cost per original
	 * fetch as well.  Note that we're assuming the materialize node will
	 * never spill to disk, since it only has to remember tuples back to the
	 * last mark.  (If there are a huge number of duplicates, our other cost
	 * factors will make the path so expensive that it probably won't get
	 * chosen anyway.)	So we don't use cost_rescan here.
	 *
	 * Note: keep this estimate in sync with create_mergejoin_plan's labeling
	 * of the generated Material node.
	 */
	mat_inner_cost = inner_run_cost +
		cpu_operator_cost * inner_rows * rescanratio;

	/*
	 * If we don't need mark/restore at all, we don't need materialization.
	 */
	if (path->skip_mark_restore)
		path->materialize_inner = false;

	/*
	 * Prefer materializing if it looks cheaper, unless the user has asked to
	 * suppress materialization.
	 */
	else if (enable_material && mat_inner_cost < bare_inner_cost)
		path->materialize_inner = true;

	/*
	 * Even if materializing doesn't look cheaper, we *must* do it if the
	 * inner path is to be used directly (without sorting) and it doesn't
	 * support mark/restore.
	 *
	 * Since the inner side must be ordered, and only Sorts and IndexScans can
	 * create order to begin with, and they both support mark/restore, you
	 * might think there's no problem --- but you'd be wrong.  Nestloop and
	 * merge joins can *preserve* the order of their inputs, so they can be
	 * selected as the input of a mergejoin, and they don't support
	 * mark/restore at present.
	 *
	 * We don't test the value of enable_material here, because
	 * materialization is required for correctness in this case, and turning
	 * it off does not entitle us to deliver an invalid plan.
	 */
	else if (innersortkeys == NIL &&
			 !ExecSupportsMarkRestore(inner_path))
		path->materialize_inner = true;

	/*
	 * Also, force materializing if the inner path is to be sorted and the
	 * sort is expected to spill to disk.  This is because the final merge
	 * pass can be done on-the-fly if it doesn't have to support mark/restore.
	 * We don't try to adjust the cost estimates for this consideration,
	 * though.
	 *
	 * Since materialization is a performance optimization in this case,
	 * rather than necessary for correctness, we skip it if enable_material is
	 * off.
	 */
	else if (enable_material && innersortkeys != NIL &&
			 relation_byte_size(inner_path_rows,
								inner_path->pathtarget->width) >
			 (work_mem * 1024L))
		path->materialize_inner = true;
	else
		path->materialize_inner = false;

	/* Charge the right incremental cost for the chosen case */
	if (path->materialize_inner)
		run_cost += mat_inner_cost;
	else
		run_cost += bare_inner_cost;

	/* CPU costs */

	/*
	 * The number of tuple comparisons needed is approximately number of outer
	 * rows plus number of inner rows plus number of rescanned tuples (can we
	 * refine this?).  At each one, we need to evaluate the mergejoin quals.
	 */
	startup_cost += merge_qual_cost.startup;
	startup_cost += merge_qual_cost.per_tuple *
		(outer_skip_rows + inner_skip_rows * rescanratio);
	run_cost += merge_qual_cost.per_tuple *
		((outer_rows - outer_skip_rows) +
		 (inner_rows - inner_skip_rows) * rescanratio);

	/*
	 * For each tuple that gets through the mergejoin proper, we charge
	 * cpu_tuple_cost plus the cost of evaluating additional restriction
	 * clauses that are to be applied at the join.  (This is pessimistic since
	 * not all of the quals may get evaluated at each tuple.)
	 *
	 * Note: we could adjust for SEMI/ANTI joins skipping some qual
	 * evaluations here, but it's probably not worth the trouble.
	 */
	startup_cost += qp_qual_cost.startup;
	cpu_per_tuple = cpu_tuple_cost + qp_qual_cost.per_tuple;
	run_cost += cpu_per_tuple * mergejointuples;

	/* tlist eval costs are paid per output row, not per tuple scanned */
	startup_cost += path->jpath.path.pathtarget->cost.startup;
	run_cost += path->jpath.path.pathtarget->cost.per_tuple * path->jpath.path.rows;

	path->jpath.path.startup_cost = startup_cost;
	path->jpath.path.total_cost = startup_cost + run_cost;
}

/*
 * run mergejoinscansel() with caching
 */
static MergeScanSelCache *
cached_scansel(PlannerInfo *root, RestrictInfo *rinfo, PathKey *pathkey)
{
	MergeScanSelCache *cache;
	ListCell   *lc;
	Selectivity leftstartsel,
				leftendsel,
				rightstartsel,
				rightendsel;
	MemoryContext oldcontext;

	/* Do we have this result already? */
	foreach(lc, rinfo->scansel_cache)
	{
		cache = (MergeScanSelCache *) lfirst(lc);
		if (cache->opfamily == pathkey->pk_opfamily &&
			cache->collation == pathkey->pk_eclass->ec_collation &&
			cache->strategy == pathkey->pk_strategy &&
			cache->nulls_first == pathkey->pk_nulls_first)
			return cache;
	}

	/* Nope, do the computation */
	mergejoinscansel(root,
					 (Node *) rinfo->clause,
					 pathkey->pk_opfamily,
					 pathkey->pk_strategy,
					 pathkey->pk_nulls_first,
					 &leftstartsel,
					 &leftendsel,
					 &rightstartsel,
					 &rightendsel);

	/* Cache the result in suitably long-lived workspace */
	oldcontext = MemoryContextSwitchTo(root->planner_cxt);

	cache = (MergeScanSelCache *) palloc(sizeof(MergeScanSelCache));
	cache->opfamily = pathkey->pk_opfamily;
	cache->collation = pathkey->pk_eclass->ec_collation;
	cache->strategy = pathkey->pk_strategy;
	cache->nulls_first = pathkey->pk_nulls_first;
	cache->leftstartsel = leftstartsel;
	cache->leftendsel = leftendsel;
	cache->rightstartsel = rightstartsel;
	cache->rightendsel = rightendsel;

	rinfo->scansel_cache = lappend(rinfo->scansel_cache, cache);

	MemoryContextSwitchTo(oldcontext);

	return cache;
}

/*
 * initial_cost_hashjoin
 *	  Preliminary estimate of the cost of a hashjoin path.
 *
 * This must quickly produce lower-bound estimates of the path's startup and
 * total costs.  If we are unable to eliminate the proposed path from
 * consideration using the lower bounds, final_cost_hashjoin will be called
 * to obtain the final estimates.
 *
 * The exact division of labor between this function and final_cost_hashjoin
 * is private to them, and represents a tradeoff between speed of the initial
 * estimate and getting a tight lower bound.  We choose to not examine the
 * join quals here (other than by counting the number of hash clauses),
 * so we can't do much with CPU costs.  We do assume that
 * ExecChooseHashTableSize is cheap enough to use here.
 *
 * 'workspace' is to be filled with startup_cost, total_cost, and perhaps
 *		other data to be used by final_cost_hashjoin
 * 'jointype' is the type of join to be performed
 * 'hashclauses' is the list of joinclauses to be used as hash clauses
 * 'outer_path' is the outer input to the join
 * 'inner_path' is the inner input to the join
 * 'extra' contains miscellaneous information about the join
 * 'parallel_hash' indicates that inner_path is partial and that a shared
 *		hash table will be built in parallel
 */
void
initial_cost_hashjoin(PlannerInfo *root, JoinCostWorkspace *workspace,
					  JoinType jointype,
					  List *hashclauses,
					  Path *outer_path, Path *inner_path,
					  JoinPathExtraData *extra,
					  bool parallel_hash)
{
	Cost		startup_cost = 0;
	Cost		run_cost = 0;
	double		outer_path_rows = outer_path->rows;
	double		inner_path_rows = inner_path->rows;
	double		inner_path_rows_total = inner_path_rows;
	int			num_hashclauses = list_length(hashclauses);
	int			numbuckets;
	int			numbatches;
	int			num_skew_mcvs;
	size_t		space_allowed;	/* unused */

	/* cost of source data */
	startup_cost += outer_path->startup_cost;
	run_cost += outer_path->total_cost - outer_path->startup_cost;
	startup_cost += inner_path->total_cost;

	/*
	 * Cost of computing hash function: must do it once per input tuple. We
	 * charge one cpu_operator_cost for each column's hash function.  Also,
	 * tack on one cpu_tuple_cost per inner row, to model the costs of
	 * inserting the row into the hashtable.
	 *
	 * XXX when a hashclause is more complex than a single operator, we really
	 * should charge the extra eval costs of the left or right side, as
	 * appropriate, here.  This seems more work than it's worth at the moment.
	 */
	startup_cost += (cpu_operator_cost * num_hashclauses + cpu_tuple_cost)
		* inner_path_rows;
	run_cost += cpu_operator_cost * num_hashclauses * outer_path_rows;

	/*
	 * If this is a parallel hash build, then the value we have for
	 * inner_rows_total currently refers only to the rows returned by each
	 * participant.  For shared hash table size estimation, we need the total
	 * number, so we need to undo the division.
	 */
	if (parallel_hash)
		inner_path_rows_total *= get_parallel_divisor(inner_path);

	/*
	 * Get hash table size that executor would use for inner relation.
	 *
	 * XXX for the moment, always assume that skew optimization will be
	 * performed.  As long as SKEW_HASH_MEM_PERCENT is small, it's not worth
	 * trying to determine that for sure.
	 *
	 * XXX at some point it might be interesting to try to account for skew
	 * optimization in the cost estimate, but for now, we don't.
	 */
	ExecChooseHashTableSize(inner_path_rows_total,
							inner_path->pathtarget->width,
							true,	/* useskew */
							parallel_hash,	/* try_combined_hash_mem */
							outer_path->parallel_workers,
							&space_allowed,
							&numbuckets,
							&numbatches,
							&num_skew_mcvs);

	/*
	 * If inner relation is too big then we will need to "batch" the join,
	 * which implies writing and reading most of the tuples to disk an extra
	 * time.  Charge seq_page_cost per page, since the I/O should be nice and
	 * sequential.  Writing the inner rel counts as startup cost, all the rest
	 * as run cost.
	 */
	if (numbatches > 1)
	{
		double		outerpages = page_size(outer_path_rows,
										   outer_path->pathtarget->width);
		double		innerpages = page_size(inner_path_rows,
										   inner_path->pathtarget->width);

		startup_cost += seq_page_cost * innerpages;
		run_cost += seq_page_cost * (innerpages + 2 * outerpages);
	}

	/* CPU costs left for later */

	/* Public result fields */
	workspace->startup_cost = startup_cost;
	workspace->total_cost = startup_cost + run_cost;
	/* Save private data for final_cost_hashjoin */
	workspace->run_cost = run_cost;
	workspace->numbuckets = numbuckets;
	workspace->numbatches = numbatches;
	workspace->inner_rows_total = inner_path_rows_total;
}

/*
 * final_cost_hashjoin
 *	  Final estimate of the cost and result size of a hashjoin path.
 *
 * Note: the numbatches estimate is also saved into 'path' for use later
 *
 * 'path' is already filled in except for the rows and cost fields and
 *		num_batches
 * 'workspace' is the result from initial_cost_hashjoin
 * 'extra' contains miscellaneous information about the join
 */
void
final_cost_hashjoin(PlannerInfo *root, HashPath *path,
					JoinCostWorkspace *workspace,
					JoinPathExtraData *extra)
{
	Path	   *outer_path = path->jpath.outerjoinpath;
	Path	   *inner_path = path->jpath.innerjoinpath;
	double		outer_path_rows = outer_path->rows;
	double		inner_path_rows = inner_path->rows;
	double		inner_path_rows_total = workspace->inner_rows_total;
	List	   *hashclauses = path->path_hashclauses;
	Cost		startup_cost = workspace->startup_cost;
	Cost		run_cost = workspace->run_cost;
	int			numbuckets = workspace->numbuckets;
	int			numbatches = workspace->numbatches;
	Cost		cpu_per_tuple;
	QualCost	hash_qual_cost;
	QualCost	qp_qual_cost;
	double		hashjointuples;
	double		virtualbuckets;
	Selectivity innerbucketsize;
	Selectivity innermcvfreq;
	ListCell   *hcl;

	/* Mark the path with the correct row estimate */
	if (path->jpath.path.param_info)
		path->jpath.path.rows = path->jpath.path.param_info->ppi_rows;
	else
		path->jpath.path.rows = path->jpath.path.parent->rows;

	/* For partial paths, scale row estimate. */
	if (path->jpath.path.parallel_workers > 0)
	{
		double		parallel_divisor = get_parallel_divisor(&path->jpath.path);

		path->jpath.path.rows =
			clamp_row_est(path->jpath.path.rows / parallel_divisor);
	}

	/*
	 * We could include disable_cost in the preliminary estimate, but that
	 * would amount to optimizing for the case where the join method is
	 * disabled, which doesn't seem like the way to bet.
	 */
	if (!enable_hashjoin)
		startup_cost += disable_cost;

	/* mark the path with estimated # of batches */
	path->num_batches = numbatches;

	/* store the total number of tuples (sum of partial row estimates) */
	path->inner_rows_total = inner_path_rows_total;

	/* and compute the number of "virtual" buckets in the whole join */
	virtualbuckets = (double) numbuckets * (double) numbatches;

	/*
	 * Determine bucketsize fraction and MCV frequency for the inner relation.
	 * We use the smallest bucketsize or MCV frequency estimated for any
	 * individual hashclause; this is undoubtedly conservative.
	 *
	 * BUT: if inner relation has been unique-ified, we can assume it's good
	 * for hashing.  This is important both because it's the right answer, and
	 * because we avoid contaminating the cache with a value that's wrong for
	 * non-unique-ified paths.
	 */
	if (IsA(inner_path, UniquePath))
	{
		innerbucketsize = 1.0 / virtualbuckets;
		innermcvfreq = 0.0;
	}
	else
	{
		innerbucketsize = 1.0;
		innermcvfreq = 1.0;
		foreach(hcl, hashclauses)
		{
			RestrictInfo *restrictinfo = lfirst_node(RestrictInfo, hcl);
			Selectivity thisbucketsize;
			Selectivity thismcvfreq;

			/*
			 * First we have to figure out which side of the hashjoin clause
			 * is the inner side.
			 *
			 * Since we tend to visit the same clauses over and over when
			 * planning a large query, we cache the bucket stats estimates in
			 * the RestrictInfo node to avoid repeated lookups of statistics.
			 */
			if (bms_is_subset(restrictinfo->right_relids,
							  inner_path->parent->relids))
			{
				/* righthand side is inner */
				thisbucketsize = restrictinfo->right_bucketsize;
				if (thisbucketsize < 0)
				{
					/* not cached yet */
					estimate_hash_bucket_stats(root,
											   get_rightop(restrictinfo->clause),
											   virtualbuckets,
											   &restrictinfo->right_mcvfreq,
											   &restrictinfo->right_bucketsize);
					thisbucketsize = restrictinfo->right_bucketsize;
				}
				thismcvfreq = restrictinfo->right_mcvfreq;
			}
			else
			{
				Assert(bms_is_subset(restrictinfo->left_relids,
									 inner_path->parent->relids));
				/* lefthand side is inner */
				thisbucketsize = restrictinfo->left_bucketsize;
				if (thisbucketsize < 0)
				{
					/* not cached yet */
					estimate_hash_bucket_stats(root,
											   get_leftop(restrictinfo->clause),
											   virtualbuckets,
											   &restrictinfo->left_mcvfreq,
											   &restrictinfo->left_bucketsize);
					thisbucketsize = restrictinfo->left_bucketsize;
				}
				thismcvfreq = restrictinfo->left_mcvfreq;
			}

			if (innerbucketsize > thisbucketsize)
				innerbucketsize = thisbucketsize;
			if (innermcvfreq > thismcvfreq)
				innermcvfreq = thismcvfreq;
		}
	}

	/*
	 * If the bucket holding the inner MCV would exceed hash_mem, we don't
	 * want to hash unless there is really no other alternative, so apply
	 * disable_cost.  (The executor normally copes with excessive memory usage
	 * by splitting batches, but obviously it cannot separate equal values
	 * that way, so it will be unable to drive the batch size below hash_mem
	 * when this is true.)
	 */
	if (relation_byte_size(clamp_row_est(inner_path_rows * innermcvfreq),
						   inner_path->pathtarget->width) > get_hash_memory_limit())
		startup_cost += disable_cost;

	/*
	 * Compute cost of the hashquals and qpquals (other restriction clauses)
	 * separately.
	 */
	cost_qual_eval(&hash_qual_cost, hashclauses, root);
	cost_qual_eval(&qp_qual_cost, path->jpath.joinrestrictinfo, root);
	qp_qual_cost.startup -= hash_qual_cost.startup;
	qp_qual_cost.per_tuple -= hash_qual_cost.per_tuple;

	/* CPU costs */

	if (path->jpath.jointype == JOIN_SEMI ||
		path->jpath.jointype == JOIN_ANTI ||
		extra->inner_unique)
	{
		double		outer_matched_rows;
		Selectivity inner_scan_frac;

		/*
		 * With a SEMI or ANTI join, or if the innerrel is known unique, the
		 * executor will stop after the first match.
		 *
		 * For an outer-rel row that has at least one match, we can expect the
		 * bucket scan to stop after a fraction 1/(match_count+1) of the
		 * bucket's rows, if the matches are evenly distributed.  Since they
		 * probably aren't quite evenly distributed, we apply a fuzz factor of
		 * 2.0 to that fraction.  (If we used a larger fuzz factor, we'd have
		 * to clamp inner_scan_frac to at most 1.0; but since match_count is
		 * at least 1, no such clamp is needed now.)
		 */
		outer_matched_rows = rint(outer_path_rows * extra->semifactors.outer_match_frac);
		inner_scan_frac = 2.0 / (extra->semifactors.match_count + 1.0);

		startup_cost += hash_qual_cost.startup;
		run_cost += hash_qual_cost.per_tuple * outer_matched_rows *
			clamp_row_est(inner_path_rows * innerbucketsize * inner_scan_frac) * 0.5;

		/*
		 * For unmatched outer-rel rows, the picture is quite a lot different.
		 * In the first place, there is no reason to assume that these rows
		 * preferentially hit heavily-populated buckets; instead assume they
		 * are uncorrelated with the inner distribution and so they see an
		 * average bucket size of inner_path_rows / virtualbuckets.  In the
		 * second place, it seems likely that they will have few if any exact
		 * hash-code matches and so very few of the tuples in the bucket will
		 * actually require eval of the hash quals.  We don't have any good
		 * way to estimate how many will, but for the moment assume that the
		 * effective cost per bucket entry is one-tenth what it is for
		 * matchable tuples.
		 */
		run_cost += hash_qual_cost.per_tuple *
			(outer_path_rows - outer_matched_rows) *
			clamp_row_est(inner_path_rows / virtualbuckets) * 0.05;

		/* Get # of tuples that will pass the basic join */
		if (path->jpath.jointype == JOIN_ANTI)
			hashjointuples = outer_path_rows - outer_matched_rows;
		else
			hashjointuples = outer_matched_rows;
	}
	else
	{
		/*
		 * The number of tuple comparisons needed is the number of outer
		 * tuples times the typical number of tuples in a hash bucket, which
		 * is the inner relation size times its bucketsize fraction.  At each
		 * one, we need to evaluate the hashjoin quals.  But actually,
		 * charging the full qual eval cost at each tuple is pessimistic,
		 * since we don't evaluate the quals unless the hash values match
		 * exactly.  For lack of a better idea, halve the cost estimate to
		 * allow for that.
		 */
		startup_cost += hash_qual_cost.startup;
		run_cost += hash_qual_cost.per_tuple * outer_path_rows *
			clamp_row_est(inner_path_rows * innerbucketsize) * 0.5;

		/*
		 * Get approx # tuples passing the hashquals.  We use
		 * approx_tuple_count here because we need an estimate done with
		 * JOIN_INNER semantics.
		 */
		hashjointuples = approx_tuple_count(root, &path->jpath, hashclauses);
	}

	/*
	 * For each tuple that gets through the hashjoin proper, we charge
	 * cpu_tuple_cost plus the cost of evaluating additional restriction
	 * clauses that are to be applied at the join.  (This is pessimistic since
	 * not all of the quals may get evaluated at each tuple.)
	 */
	startup_cost += qp_qual_cost.startup;
	cpu_per_tuple = cpu_tuple_cost + qp_qual_cost.per_tuple;
	run_cost += cpu_per_tuple * hashjointuples;

	/* tlist eval costs are paid per output row, not per tuple scanned */
	startup_cost += path->jpath.path.pathtarget->cost.startup;
	run_cost += path->jpath.path.pathtarget->cost.per_tuple * path->jpath.path.rows;

	path->jpath.path.startup_cost = startup_cost;
	path->jpath.path.total_cost = startup_cost + run_cost;
}


/*
 * cost_subplan
 *		Figure the costs for a SubPlan (or initplan).
 *
 * Note: we could dig the subplan's Plan out of the root list, but in practice
 * all callers have it handy already, so we make them pass it.
 */
void
cost_subplan(PlannerInfo *root, SubPlan *subplan, Plan *plan)
{
	QualCost	sp_cost;

	/* Figure any cost for evaluating the testexpr */
	cost_qual_eval(&sp_cost,
				   make_ands_implicit((Expr *) subplan->testexpr),
				   root);

	if (subplan->useHashTable)
	{
		/*
		 * If we are using a hash table for the subquery outputs, then the
		 * cost of evaluating the query is a one-time cost.  We charge one
		 * cpu_operator_cost per tuple for the work of loading the hashtable,
		 * too.
		 */
		sp_cost.startup += plan->total_cost +
			cpu_operator_cost * plan->plan_rows;

		/*
		 * The per-tuple costs include the cost of evaluating the lefthand
		 * expressions, plus the cost of probing the hashtable.  We already
		 * accounted for the lefthand expressions as part of the testexpr, and
		 * will also have counted one cpu_operator_cost for each comparison
		 * operator.  That is probably too low for the probing cost, but it's
		 * hard to make a better estimate, so live with it for now.
		 */
	}
	else
	{
		/*
		 * Otherwise we will be rescanning the subplan output on each
		 * evaluation.  We need to estimate how much of the output we will
		 * actually need to scan.  NOTE: this logic should agree with the
		 * tuple_fraction estimates used by make_subplan() in
		 * plan/subselect.c.
		 */
		Cost		plan_run_cost = plan->total_cost - plan->startup_cost;

		if (subplan->subLinkType == EXISTS_SUBLINK)
		{
			/* we only need to fetch 1 tuple; clamp to avoid zero divide */
			sp_cost.per_tuple += plan_run_cost / clamp_row_est(plan->plan_rows);
		}
		else if (subplan->subLinkType == ALL_SUBLINK ||
				 subplan->subLinkType == ANY_SUBLINK)
		{
			/* assume we need 50% of the tuples */
			sp_cost.per_tuple += 0.50 * plan_run_cost;
			/* also charge a cpu_operator_cost per row examined */
			sp_cost.per_tuple += 0.50 * plan->plan_rows * cpu_operator_cost;
		}
		else
		{
			/* assume we need all tuples */
			sp_cost.per_tuple += plan_run_cost;
		}

		/*
		 * Also account for subplan's startup cost. If the subplan is
		 * uncorrelated or undirect correlated, AND its topmost node is one
		 * that materializes its output, assume that we'll only need to pay
		 * its startup cost once; otherwise assume we pay the startup cost
		 * every time.
		 */
		if (subplan->parParam == NIL &&
			ExecMaterializesOutput(nodeTag(plan)))
			sp_cost.startup += plan->startup_cost;
		else
			sp_cost.per_tuple += plan->startup_cost;
	}

	subplan->startup_cost = sp_cost.startup;
	subplan->per_call_cost = sp_cost.per_tuple;
}


/*
 * cost_rescan
 *		Given a finished Path, estimate the costs of rescanning it after
 *		having done so the first time.  For some Path types a rescan is
 *		cheaper than an original scan (if no parameters change), and this
 *		function embodies knowledge about that.  The default is to return
 *		the same costs stored in the Path.  (Note that the cost estimates
 *		actually stored in Paths are always for first scans.)
 *
 * This function is not currently intended to model effects such as rescans
 * being cheaper due to disk block caching; what we are concerned with is
 * plan types wherein the executor caches results explicitly, or doesn't
 * redo startup calculations, etc.
 */
static void
cost_rescan(PlannerInfo *root, Path *path,
			Cost *rescan_startup_cost,	/* output parameters */
			Cost *rescan_total_cost)
{
	switch (path->pathtype)
	{
		case T_FunctionScan:

			/*
			 * Currently, nodeFunctionscan.c always executes the function to
			 * completion before returning any rows, and caches the results in
			 * a tuplestore.  So the function eval cost is all startup cost
			 * and isn't paid over again on rescans. However, all run costs
			 * will be paid over again.
			 */
			*rescan_startup_cost = 0;
			*rescan_total_cost = path->total_cost - path->startup_cost;
			break;
		case T_HashJoin:

			/*
			 * If it's a single-batch join, we don't need to rebuild the hash
			 * table during a rescan.
			 */
			if (((HashPath *) path)->num_batches == 1)
			{
				/* Startup cost is exactly the cost of hash table building */
				*rescan_startup_cost = 0;
				*rescan_total_cost = path->total_cost - path->startup_cost;
			}
			else
			{
				/* Otherwise, no special treatment */
				*rescan_startup_cost = path->startup_cost;
				*rescan_total_cost = path->total_cost;
			}
			break;
		case T_CteScan:
		case T_WorkTableScan:
			{
				/*
				 * These plan types materialize their final result in a
				 * tuplestore or tuplesort object.  So the rescan cost is only
				 * cpu_tuple_cost per tuple, unless the result is large enough
				 * to spill to disk.
				 */
				Cost		run_cost = cpu_tuple_cost * path->rows;
				double		nbytes = relation_byte_size(path->rows,
														path->pathtarget->width);
				long		work_mem_bytes = work_mem * 1024L;

				if (nbytes > work_mem_bytes)
				{
					/* It will spill, so account for re-read cost */
					double		npages = ceil(nbytes / BLCKSZ);

					run_cost += seq_page_cost * npages;
				}
				*rescan_startup_cost = 0;
				*rescan_total_cost = run_cost;
			}
			break;
		case T_Material:
		case T_Sort:
			{
				/*
				 * These plan types not only materialize their results, but do
				 * not implement qual filtering or projection.  So they are
				 * even cheaper to rescan than the ones above.  We charge only
				 * cpu_operator_cost per tuple.  (Note: keep that in sync with
				 * the run_cost charge in cost_sort, and also see comments in
				 * cost_material before you change it.)
				 */
				Cost		run_cost = cpu_operator_cost * path->rows;
				double		nbytes = relation_byte_size(path->rows,
														path->pathtarget->width);
				long		work_mem_bytes = work_mem * 1024L;

				if (nbytes > work_mem_bytes)
				{
					/* It will spill, so account for re-read cost */
					double		npages = ceil(nbytes / BLCKSZ);

					run_cost += seq_page_cost * npages;
				}
				*rescan_startup_cost = 0;
				*rescan_total_cost = run_cost;
			}
			break;
		case T_Memoize:
			/* All the hard work is done by cost_memoize_rescan */
			cost_memoize_rescan(root, (MemoizePath *) path,
								rescan_startup_cost, rescan_total_cost);
			break;
		default:
			*rescan_startup_cost = path->startup_cost;
			*rescan_total_cost = path->total_cost;
			break;
	}
}


/*
 * cost_qual_eval
 *		Estimate the CPU costs of evaluating a WHERE clause.
 *		The input can be either an implicitly-ANDed list of boolean
 *		expressions, or a list of RestrictInfo nodes.  (The latter is
 *		preferred since it allows caching of the results.)
 *		The result includes both a one-time (startup) component,
 *		and a per-evaluation component.
 */
void
cost_qual_eval(QualCost *cost, List *quals, PlannerInfo *root)
{
	cost_qual_eval_context context;
	ListCell   *l;

	context.root = root;
	context.total.startup = 0;
	context.total.per_tuple = 0;

	/* We don't charge any cost for the implicit ANDing at top level ... */

	foreach(l, quals)
	{
		Node	   *qual = (Node *) lfirst(l);

		cost_qual_eval_walker(qual, &context);
	}

	*cost = context.total;
}

/*
 * cost_qual_eval_node
 *		As above, for a single RestrictInfo or expression.
 */
void
cost_qual_eval_node(QualCost *cost, Node *qual, PlannerInfo *root)
{
	cost_qual_eval_context context;

	context.root = root;
	context.total.startup = 0;
	context.total.per_tuple = 0;

	cost_qual_eval_walker(qual, &context);

	*cost = context.total;
}

static bool
cost_qual_eval_walker(Node *node, cost_qual_eval_context *context)
{
	if (node == NULL)
		return false;

	/*
	 * RestrictInfo nodes contain an eval_cost field reserved for this
	 * routine's use, so that it's not necessary to evaluate the qual clause's
	 * cost more than once.  If the clause's cost hasn't been computed yet,
	 * the field's startup value will contain -1.
	 */
	if (IsA(node, RestrictInfo))
	{
		RestrictInfo *rinfo = (RestrictInfo *) node;

		if (rinfo->eval_cost.startup < 0)
		{
			cost_qual_eval_context locContext;

			locContext.root = context->root;
			locContext.total.startup = 0;
			locContext.total.per_tuple = 0;

			/*
			 * For an OR clause, recurse into the marked-up tree so that we
			 * set the eval_cost for contained RestrictInfos too.
			 */
			if (rinfo->orclause)
				cost_qual_eval_walker((Node *) rinfo->orclause, &locContext);
			else
				cost_qual_eval_walker((Node *) rinfo->clause, &locContext);

			/*
			 * If the RestrictInfo is marked pseudoconstant, it will be tested
			 * only once, so treat its cost as all startup cost.
			 */
			if (rinfo->pseudoconstant)
			{
				/* count one execution during startup */
				locContext.total.startup += locContext.total.per_tuple;
				locContext.total.per_tuple = 0;
			}
			rinfo->eval_cost = locContext.total;
		}
		context->total.startup += rinfo->eval_cost.startup;
		context->total.per_tuple += rinfo->eval_cost.per_tuple;
		/* do NOT recurse into children */
		return false;
	}

	/*
	 * For each operator or function node in the given tree, we charge the
	 * estimated execution cost given by pg_proc.procost (remember to multiply
	 * this by cpu_operator_cost).
	 *
	 * Vars and Consts are charged zero, and so are boolean operators (AND,
	 * OR, NOT). Simplistic, but a lot better than no model at all.
	 *
	 * Should we try to account for the possibility of short-circuit
	 * evaluation of AND/OR?  Probably *not*, because that would make the
	 * results depend on the clause ordering, and we are not in any position
	 * to expect that the current ordering of the clauses is the one that's
	 * going to end up being used.  The above per-RestrictInfo caching would
	 * not mix well with trying to re-order clauses anyway.
	 *
	 * Another issue that is entirely ignored here is that if a set-returning
	 * function is below top level in the tree, the functions/operators above
	 * it will need to be evaluated multiple times.  In practical use, such
	 * cases arise so seldom as to not be worth the added complexity needed;
	 * moreover, since our rowcount estimates for functions tend to be pretty
	 * phony, the results would also be pretty phony.
	 */
	if (IsA(node, FuncExpr))
	{
		add_function_cost(context->root, ((FuncExpr *) node)->funcid, node,
						  &context->total);
	}
	else if (IsA(node, OpExpr) ||
			 IsA(node, DistinctExpr) ||
			 IsA(node, NullIfExpr))
	{
		/* rely on struct equivalence to treat these all alike */
		set_opfuncid((OpExpr *) node);
		add_function_cost(context->root, ((OpExpr *) node)->opfuncid, node,
						  &context->total);
	}
	else if (IsA(node, ScalarArrayOpExpr))
	{
		ScalarArrayOpExpr *saop = (ScalarArrayOpExpr *) node;
		Node	   *arraynode = (Node *) lsecond(saop->args);
		QualCost	sacosts;
		QualCost	hcosts;
		int			estarraylen = estimate_array_length(arraynode);

		set_sa_opfuncid(saop);
		sacosts.startup = sacosts.per_tuple = 0;
		add_function_cost(context->root, saop->opfuncid, NULL,
						  &sacosts);

		if (OidIsValid(saop->hashfuncid))
		{
			/* Handle costs for hashed ScalarArrayOpExpr */
			hcosts.startup = hcosts.per_tuple = 0;

			add_function_cost(context->root, saop->hashfuncid, NULL, &hcosts);
			context->total.startup += sacosts.startup + hcosts.startup;

			/* Estimate the cost of building the hashtable. */
			context->total.startup += estarraylen * hcosts.per_tuple;

			/*
			 * XXX should we charge a little bit for sacosts.per_tuple when
			 * building the table, or is it ok to assume there will be zero
			 * hash collision?
			 */

			/*
			 * Charge for hashtable lookups.  Charge a single hash and a
			 * single comparison.
			 */
			context->total.per_tuple += hcosts.per_tuple + sacosts.per_tuple;
		}
		else
		{
			/*
			 * Estimate that the operator will be applied to about half of the
			 * array elements before the answer is determined.
			 */
			context->total.startup += sacosts.startup;
			context->total.per_tuple += sacosts.per_tuple *
				estimate_array_length(arraynode) * 0.5;
		}
	}
	else if (IsA(node, Aggref) ||
			 IsA(node, WindowFunc))
	{
		/*
		 * Aggref and WindowFunc nodes are (and should be) treated like Vars,
		 * ie, zero execution cost in the current model, because they behave
		 * essentially like Vars at execution.  We disregard the costs of
		 * their input expressions for the same reason.  The actual execution
		 * costs of the aggregate/window functions and their arguments have to
		 * be factored into plan-node-specific costing of the Agg or WindowAgg
		 * plan node.
		 */
		return false;			/* don't recurse into children */
	}
	else if (IsA(node, GroupingFunc))
	{
		/* Treat this as having cost 1 */
		context->total.per_tuple += cpu_operator_cost;
		return false;			/* don't recurse into children */
	}
	else if (IsA(node, CoerceViaIO))
	{
		CoerceViaIO *iocoerce = (CoerceViaIO *) node;
		Oid			iofunc;
		Oid			typioparam;
		bool		typisvarlena;

		/* check the result type's input function */
		getTypeInputInfo(iocoerce->resulttype,
						 &iofunc, &typioparam);
		add_function_cost(context->root, iofunc, NULL,
						  &context->total);
		/* check the input type's output function */
		getTypeOutputInfo(exprType((Node *) iocoerce->arg),
						  &iofunc, &typisvarlena);
		add_function_cost(context->root, iofunc, NULL,
						  &context->total);
	}
	else if (IsA(node, ArrayCoerceExpr))
	{
		ArrayCoerceExpr *acoerce = (ArrayCoerceExpr *) node;
		QualCost	perelemcost;

		cost_qual_eval_node(&perelemcost, (Node *) acoerce->elemexpr,
							context->root);
		context->total.startup += perelemcost.startup;
		if (perelemcost.per_tuple > 0)
			context->total.per_tuple += perelemcost.per_tuple *
				estimate_array_length((Node *) acoerce->arg);
	}
	else if (IsA(node, RowCompareExpr))
	{
		/* Conservatively assume we will check all the columns */
		RowCompareExpr *rcexpr = (RowCompareExpr *) node;
		ListCell   *lc;

		foreach(lc, rcexpr->opnos)
		{
			Oid			opid = lfirst_oid(lc);

			add_function_cost(context->root, get_opcode(opid), NULL,
							  &context->total);
		}
	}
	else if (IsA(node, MinMaxExpr) ||
			 IsA(node, SQLValueFunction) ||
			 IsA(node, XmlExpr) ||
			 IsA(node, CoerceToDomain) ||
			 IsA(node, NextValueExpr))
	{
		/* Treat all these as having cost 1 */
		context->total.per_tuple += cpu_operator_cost;
	}
	else if (IsA(node, CurrentOfExpr))
	{
		/* Report high cost to prevent selection of anything but TID scan */
		context->total.startup += disable_cost;
	}
	else if (IsA(node, SubLink))
	{
		/* This routine should not be applied to un-planned expressions */
		elog(ERROR, "cannot handle unplanned sub-select");
	}
	else if (IsA(node, SubPlan))
	{
		/*
		 * A subplan node in an expression typically indicates that the
		 * subplan will be executed on each evaluation, so charge accordingly.
		 * (Sub-selects that can be executed as InitPlans have already been
		 * removed from the expression.)
		 */
		SubPlan    *subplan = (SubPlan *) node;

		context->total.startup += subplan->startup_cost;
		context->total.per_tuple += subplan->per_call_cost;

		/*
		 * We don't want to recurse into the testexpr, because it was already
		 * counted in the SubPlan node's costs.  So we're done.
		 */
		return false;
	}
	else if (IsA(node, AlternativeSubPlan))
	{
		/*
		 * Arbitrarily use the first alternative plan for costing.  (We should
		 * certainly only include one alternative, and we don't yet have
		 * enough information to know which one the executor is most likely to
		 * use.)
		 */
		AlternativeSubPlan *asplan = (AlternativeSubPlan *) node;

		return cost_qual_eval_walker((Node *) linitial(asplan->subplans),
									 context);
	}
	else if (IsA(node, PlaceHolderVar))
	{
		/*
		 * A PlaceHolderVar should be given cost zero when considering general
		 * expression evaluation costs.  The expense of doing the contained
		 * expression is charged as part of the tlist eval costs of the scan
		 * or join where the PHV is first computed (see set_rel_width and
		 * add_placeholders_to_joinrel).  If we charged it again here, we'd be
		 * double-counting the cost for each level of plan that the PHV
		 * bubbles up through.  Hence, return without recursing into the
		 * phexpr.
		 */
		return false;
	}

	/* recurse into children */
	return expression_tree_walker(node, cost_qual_eval_walker,
								  (void *) context);
}

/*
 * get_restriction_qual_cost
 *	  Compute evaluation costs of a baserel's restriction quals, plus any
 *	  movable join quals that have been pushed down to the scan.
 *	  Results are returned into *qpqual_cost.
 *
 * This is a convenience subroutine that works for seqscans and other cases
 * where all the given quals will be evaluated the hard way.  It's not useful
 * for cost_index(), for example, where the index machinery takes care of
 * some of the quals.  We assume baserestrictcost was previously set by
 * set_baserel_size_estimates().
 */
static void
get_restriction_qual_cost(PlannerInfo *root, RelOptInfo *baserel,
						  ParamPathInfo *param_info,
						  QualCost *qpqual_cost)
{
	if (param_info)
	{
		/* Include costs of pushed-down clauses */
		cost_qual_eval(qpqual_cost, param_info->ppi_clauses, root);

		qpqual_cost->startup += baserel->baserestrictcost.startup;
		qpqual_cost->per_tuple += baserel->baserestrictcost.per_tuple;
	}
	else
		*qpqual_cost = baserel->baserestrictcost;
}


/*
 * compute_semi_anti_join_factors
 *	  Estimate how much of the inner input a SEMI, ANTI, or inner_unique join
 *	  can be expected to scan.
 *
 * In a hash or nestloop SEMI/ANTI join, the executor will stop scanning
 * inner rows as soon as it finds a match to the current outer row.
 * The same happens if we have detected the inner rel is unique.
 * We should therefore adjust some of the cost components for this effect.
 * This function computes some estimates needed for these adjustments.
 * These estimates will be the same regardless of the particular paths used
 * for the outer and inner relation, so we compute these once and then pass
 * them to all the join cost estimation functions.
 *
 * Input parameters:
 *	joinrel: join relation under consideration
 *	outerrel: outer relation under consideration
 *	innerrel: inner relation under consideration
 *	jointype: if not JOIN_SEMI or JOIN_ANTI, we assume it's inner_unique
 *	sjinfo: SpecialJoinInfo relevant to this join
 *	restrictlist: join quals
 * Output parameters:
 *	*semifactors is filled in (see pathnodes.h for field definitions)
 */
void
compute_semi_anti_join_factors(PlannerInfo *root,
							   RelOptInfo *joinrel,
							   RelOptInfo *outerrel,
							   RelOptInfo *innerrel,
							   JoinType jointype,
							   SpecialJoinInfo *sjinfo,
							   List *restrictlist,
							   SemiAntiJoinFactors *semifactors)
{
	Selectivity jselec;
	Selectivity nselec;
	Selectivity avgmatch;
	SpecialJoinInfo norm_sjinfo;
	List	   *joinquals;
	ListCell   *l;

	/*
	 * In an ANTI join, we must ignore clauses that are "pushed down", since
	 * those won't affect the match logic.  In a SEMI join, we do not
	 * distinguish joinquals from "pushed down" quals, so just use the whole
	 * restrictinfo list.  For other outer join types, we should consider only
	 * non-pushed-down quals, so that this devolves to an IS_OUTER_JOIN check.
	 */
	if (IS_OUTER_JOIN(jointype))
	{
		joinquals = NIL;
		foreach(l, restrictlist)
		{
			RestrictInfo *rinfo = lfirst_node(RestrictInfo, l);

			if (!RINFO_IS_PUSHED_DOWN(rinfo, joinrel->relids))
				joinquals = lappend(joinquals, rinfo);
		}
	}
	else
		joinquals = restrictlist;

	/*
	 * Get the JOIN_SEMI or JOIN_ANTI selectivity of the join clauses.
	 */
	jselec = clauselist_selectivity(root,
									joinquals,
									0,
									(jointype == JOIN_ANTI) ? JOIN_ANTI : JOIN_SEMI,
									sjinfo);

	/*
	 * Also get the normal inner-join selectivity of the join clauses.
	 */
	norm_sjinfo.type = T_SpecialJoinInfo;
	norm_sjinfo.min_lefthand = outerrel->relids;
	norm_sjinfo.min_righthand = innerrel->relids;
	norm_sjinfo.syn_lefthand = outerrel->relids;
	norm_sjinfo.syn_righthand = innerrel->relids;
	norm_sjinfo.jointype = JOIN_INNER;
	/* we don't bother trying to make the remaining fields valid */
	norm_sjinfo.lhs_strict = false;
	norm_sjinfo.delay_upper_joins = false;
	norm_sjinfo.semi_can_btree = false;
	norm_sjinfo.semi_can_hash = false;
	norm_sjinfo.semi_operators = NIL;
	norm_sjinfo.semi_rhs_exprs = NIL;

	nselec = clauselist_selectivity(root,
									joinquals,
									0,
									JOIN_INNER,
									&norm_sjinfo);

	/* Avoid leaking a lot of ListCells */
	if (IS_OUTER_JOIN(jointype))
		list_free(joinquals);

	/*
	 * jselec can be interpreted as the fraction of outer-rel rows that have
	 * any matches (this is true for both SEMI and ANTI cases).  And nselec is
	 * the fraction of the Cartesian product that matches.  So, the average
	 * number of matches for each outer-rel row that has at least one match is
	 * nselec * inner_rows / jselec.
	 *
	 * Note: it is correct to use the inner rel's "rows" count here, even
	 * though we might later be considering a parameterized inner path with
	 * fewer rows.  This is because we have included all the join clauses in
	 * the selectivity estimate.
	 */
	if (jselec > 0)				/* protect against zero divide */
	{
		avgmatch = nselec * innerrel->rows / jselec;
		/* Clamp to sane range */
		avgmatch = Max(1.0, avgmatch);
	}
	else
		avgmatch = 1.0;

	semifactors->outer_match_frac = jselec;
	semifactors->match_count = avgmatch;
}

/*
 * has_indexed_join_quals
 *	  Check whether all the joinquals of a nestloop join are used as
 *	  inner index quals.
 *
 * If the inner path of a SEMI/ANTI join is an indexscan (including bitmap
 * indexscan) that uses all the joinquals as indexquals, we can assume that an
 * unmatched outer tuple is cheap to process, whereas otherwise it's probably
 * expensive.
 */
static bool
has_indexed_join_quals(NestPath *path)
{
	JoinPath   *joinpath = &path->jpath;
	Relids		joinrelids = joinpath->path.parent->relids;
	Path	   *innerpath = joinpath->innerjoinpath;
	List	   *indexclauses;
	bool		found_one;
	ListCell   *lc;

	bool yb_is_batched =
		yb_is_outer_inner_batched(joinpath->outerjoinpath, innerpath);
	List *unbatched_restrictinfos = NIL;

	if (yb_is_batched)
	{
		foreach(lc, joinpath->joinrestrictinfo)
		{
			RestrictInfo *rinfo = lfirst_node(RestrictInfo, lc);
			if (!yb_can_batch_rinfo(rinfo, joinpath->outerjoinpath->parent->relids,
										   innerpath->parent->relids))
			{
				unbatched_restrictinfos = lappend(unbatched_restrictinfos, rinfo);
			}
		}
	}

	/* If join still has quals to evaluate, it's not fast */
	if (joinpath->joinrestrictinfo != NIL &&
		 (!yb_is_batched || unbatched_restrictinfos != NIL))
		return false;
	/* Nor if the inner path isn't parameterized at all */
	if (innerpath->param_info == NULL)
		return false;

	/* Find the indexclauses list for the inner scan */
	switch (innerpath->pathtype)
	{
		case T_IndexScan:
		case T_IndexOnlyScan:
			indexclauses = ((IndexPath *) innerpath)->indexclauses;
			break;
		case T_BitmapHeapScan:
			{
				/* Accept only a simple bitmap scan, not AND/OR cases */
				Path	   *bmqual = ((BitmapHeapPath *) innerpath)->bitmapqual;

				if (IsA(bmqual, IndexPath))
					indexclauses = ((IndexPath *) bmqual)->indexclauses;
				else
					return false;
				break;
			}
		default:

			/*
			 * If it's not a simple indexscan, it probably doesn't run quickly
			 * for zero rows out, even if it's a parameterized path using all
			 * the joinquals.
			 */
			return false;
	}

	/*
	 * Examine the inner path's param clauses.  Any that are from the outer
	 * path must be found in the indexclauses list, either exactly or in an
	 * equivalent form generated by equivclass.c.  Also, we must find at least
	 * one such clause, else it's a clauseless join which isn't fast.
	 */
	found_one = false;
	foreach(lc, innerpath->param_info->ppi_clauses)
	{
		RestrictInfo *rinfo = (RestrictInfo *) lfirst(lc);

		if (join_clause_is_movable_into(rinfo,
										innerpath->parent->relids,
										joinrelids))
		{
			if (!is_redundant_with_indexclauses(rinfo, indexclauses))
				return false;
			found_one = true;
		}
	}
	return found_one;
}


/*
 * approx_tuple_count
 *		Quick-and-dirty estimation of the number of join rows passing
 *		a set of qual conditions.
 *
 * The quals can be either an implicitly-ANDed list of boolean expressions,
 * or a list of RestrictInfo nodes (typically the latter).
 *
 * We intentionally compute the selectivity under JOIN_INNER rules, even
 * if it's some type of outer join.  This is appropriate because we are
 * trying to figure out how many tuples pass the initial merge or hash
 * join step.
 *
 * This is quick-and-dirty because we bypass clauselist_selectivity, and
 * simply multiply the independent clause selectivities together.  Now
 * clauselist_selectivity often can't do any better than that anyhow, but
 * for some situations (such as range constraints) it is smarter.  However,
 * we can't effectively cache the results of clauselist_selectivity, whereas
 * the individual clause selectivities can be and are cached.
 *
 * Since we are only using the results to estimate how many potential
 * output tuples are generated and passed through qpqual checking, it
 * seems OK to live with the approximation.
 */
static double
approx_tuple_count(PlannerInfo *root, JoinPath *path, List *quals)
{
	double		tuples;
	double		outer_tuples = path->outerjoinpath->rows;
	double		inner_tuples = path->innerjoinpath->rows;
	SpecialJoinInfo sjinfo;
	Selectivity selec = 1.0;
	ListCell   *l;

	/*
	 * Make up a SpecialJoinInfo for JOIN_INNER semantics.
	 */
	sjinfo.type = T_SpecialJoinInfo;
	sjinfo.min_lefthand = path->outerjoinpath->parent->relids;
	sjinfo.min_righthand = path->innerjoinpath->parent->relids;
	sjinfo.syn_lefthand = path->outerjoinpath->parent->relids;
	sjinfo.syn_righthand = path->innerjoinpath->parent->relids;
	sjinfo.jointype = JOIN_INNER;
	/* we don't bother trying to make the remaining fields valid */
	sjinfo.lhs_strict = false;
	sjinfo.delay_upper_joins = false;
	sjinfo.semi_can_btree = false;
	sjinfo.semi_can_hash = false;
	sjinfo.semi_operators = NIL;
	sjinfo.semi_rhs_exprs = NIL;

	/* Get the approximate selectivity */
	foreach(l, quals)
	{
		Node	   *qual = (Node *) lfirst(l);

		/* Note that clause_selectivity will be able to cache its result */
		selec *= clause_selectivity(root, qual, 0, JOIN_INNER, &sjinfo);
	}

	/* Apply it to the input relation sizes */
	tuples = selec * outer_tuples * inner_tuples;

	return clamp_row_est(tuples);
}


/*
 * set_baserel_size_estimates
 *		Set the size estimates for the given base relation.
 *
 * The rel's targetlist and restrictinfo list must have been constructed
 * already, and rel->tuples must be set.
 *
 * We set the following fields of the rel node:
 *	rows: the estimated number of output tuples (after applying
 *		  restriction clauses).
 *	width: the estimated average output tuple width in bytes.
 *	baserestrictcost: estimated cost of evaluating baserestrictinfo clauses.
 */
void
set_baserel_size_estimates(PlannerInfo *root, RelOptInfo *rel)
{
	double		nrows;

	/* Should only be applied to base relations */
	Assert(rel->relid > 0);

	nrows = rel->tuples *
		clauselist_selectivity(root,
							   rel->baserestrictinfo,
							   0,
							   JOIN_INNER,
							   NULL);

	rel->rows = clamp_row_est(nrows);

	cost_qual_eval(&rel->baserestrictcost, rel->baserestrictinfo, root);

	set_rel_width(root, rel);
}

/*
 * get_parameterized_baserel_size
 *		Make a size estimate for a parameterized scan of a base relation.
 *
 * 'param_clauses' lists the additional join clauses to be used.
 *
 * set_baserel_size_estimates must have been applied already.
 */
double
get_parameterized_baserel_size(PlannerInfo *root, RelOptInfo *rel,
							   List *param_clauses)
{
	List	   *allclauses;
	double		nrows;

	/*
	 * Estimate the number of rows returned by the parameterized scan, knowing
	 * that it will apply all the extra join clauses as well as the rel's own
	 * restriction clauses.  Note that we force the clauses to be treated as
	 * non-join clauses during selectivity estimation.
	 */
	allclauses = list_concat_copy(param_clauses, rel->baserestrictinfo);
	nrows = rel->tuples *
		clauselist_selectivity(root,
							   allclauses,
							   rel->relid,	/* do not use 0! */
							   JOIN_INNER,
							   NULL);
	nrows = clamp_row_est(nrows);
	/* For safety, make sure result is not more than the base estimate */
	if (nrows > rel->rows)
		nrows = rel->rows;
	return nrows;
}

/*
 * set_joinrel_size_estimates
 *		Set the size estimates for the given join relation.
 *
 * The rel's targetlist must have been constructed already, and a
 * restriction clause list that matches the given component rels must
 * be provided.
 *
 * Since there is more than one way to make a joinrel for more than two
 * base relations, the results we get here could depend on which component
 * rel pair is provided.  In theory we should get the same answers no matter
 * which pair is provided; in practice, since the selectivity estimation
 * routines don't handle all cases equally well, we might not.  But there's
 * not much to be done about it.  (Would it make sense to repeat the
 * calculations for each pair of input rels that's encountered, and somehow
 * average the results?  Probably way more trouble than it's worth, and
 * anyway we must keep the rowcount estimate the same for all paths for the
 * joinrel.)
 *
 * We set only the rows field here.  The reltarget field was already set by
 * build_joinrel_tlist, and baserestrictcost is not used for join rels.
 */
void
set_joinrel_size_estimates(PlannerInfo *root, RelOptInfo *rel,
						   RelOptInfo *outer_rel,
						   RelOptInfo *inner_rel,
						   SpecialJoinInfo *sjinfo,
						   List *restrictlist)
{
	rel->rows = calc_joinrel_size_estimate(root,
										   rel,
										   outer_rel,
										   inner_rel,
										   outer_rel->rows,
										   inner_rel->rows,
										   sjinfo,
										   restrictlist);
}

/*
 * get_parameterized_joinrel_size
 *		Make a size estimate for a parameterized scan of a join relation.
 *
 * 'rel' is the joinrel under consideration.
 * 'outer_path', 'inner_path' are (probably also parameterized) Paths that
 *		produce the relations being joined.
 * 'sjinfo' is any SpecialJoinInfo relevant to this join.
 * 'restrict_clauses' lists the join clauses that need to be applied at the
 * join node (including any movable clauses that were moved down to this join,
 * and not including any movable clauses that were pushed down into the
 * child paths).
 *
 * set_joinrel_size_estimates must have been applied already.
 */
double
get_parameterized_joinrel_size(PlannerInfo *root, RelOptInfo *rel,
							   Path *outer_path,
							   Path *inner_path,
							   SpecialJoinInfo *sjinfo,
							   List *restrict_clauses)
{
	double		nrows;

	/*
	 * Estimate the number of rows returned by the parameterized join as the
	 * sizes of the input paths times the selectivity of the clauses that have
	 * ended up at this join node.
	 *
	 * As with set_joinrel_size_estimates, the rowcount estimate could depend
	 * on the pair of input paths provided, though ideally we'd get the same
	 * estimate for any pair with the same parameterization.
	 */
	nrows = calc_joinrel_size_estimate(root,
									   rel,
									   outer_path->parent,
									   inner_path->parent,
									   outer_path->rows,
									   inner_path->rows,
									   sjinfo,
									   restrict_clauses);
	/* For safety, make sure result is not more than the base estimate */
	if (nrows > rel->rows)
		nrows = rel->rows;
	return nrows;
}

/*
 * calc_joinrel_size_estimate
 *		Workhorse for set_joinrel_size_estimates and
 *		get_parameterized_joinrel_size.
 *
 * outer_rel/inner_rel are the relations being joined, but they should be
 * assumed to have sizes outer_rows/inner_rows; those numbers might be less
 * than what rel->rows says, when we are considering parameterized paths.
 */
static double
calc_joinrel_size_estimate(PlannerInfo *root,
						   RelOptInfo *joinrel,
						   RelOptInfo *outer_rel,
						   RelOptInfo *inner_rel,
						   double outer_rows,
						   double inner_rows,
						   SpecialJoinInfo *sjinfo,
						   List *restrictlist_in)
{
	/* This apparently-useless variable dodges a compiler bug in VS2013: */
	List	   *restrictlist = restrictlist_in;
	JoinType	jointype = sjinfo->jointype;
	Selectivity fkselec;
	Selectivity jselec;
	Selectivity pselec;
	double		nrows;

	/*
	 * Compute joinclause selectivity.  Note that we are only considering
	 * clauses that become restriction clauses at this join level; we are not
	 * double-counting them because they were not considered in estimating the
	 * sizes of the component rels.
	 *
	 * First, see whether any of the joinclauses can be matched to known FK
	 * constraints.  If so, drop those clauses from the restrictlist, and
	 * instead estimate their selectivity using FK semantics.  (We do this
	 * without regard to whether said clauses are local or "pushed down".
	 * Probably, an FK-matching clause could never be seen as pushed down at
	 * an outer join, since it would be strict and hence would be grounds for
	 * join strength reduction.)  fkselec gets the net selectivity for
	 * FK-matching clauses, or 1.0 if there are none.
	 */
	fkselec = get_foreign_key_join_selectivity(root,
											   outer_rel->relids,
											   inner_rel->relids,
											   sjinfo,
											   &restrictlist);

	/*
	 * For an outer join, we have to distinguish the selectivity of the join's
	 * own clauses (JOIN/ON conditions) from any clauses that were "pushed
	 * down".  For inner joins we just count them all as joinclauses.
	 */
	if (IS_OUTER_JOIN(jointype))
	{
		List	   *joinquals = NIL;
		List	   *pushedquals = NIL;
		ListCell   *l;

		/* Grovel through the clauses to separate into two lists */
		foreach(l, restrictlist)
		{
			RestrictInfo *rinfo = lfirst_node(RestrictInfo, l);

			if (RINFO_IS_PUSHED_DOWN(rinfo, joinrel->relids))
				pushedquals = lappend(pushedquals, rinfo);
			else
				joinquals = lappend(joinquals, rinfo);
		}

		/* Get the separate selectivities */
		jselec = clauselist_selectivity(root,
										joinquals,
										0,
										jointype,
										sjinfo);
		pselec = clauselist_selectivity(root,
										pushedquals,
										0,
										jointype,
										sjinfo);

		/* Avoid leaking a lot of ListCells */
		list_free(joinquals);
		list_free(pushedquals);
	}
	else
	{
		jselec = clauselist_selectivity(root,
										restrictlist,
										0,
										jointype,
										sjinfo);
		pselec = 0.0;			/* not used, keep compiler quiet */
	}

	/*
	 * Basically, we multiply size of Cartesian product by selectivity.
	 *
	 * If we are doing an outer join, take that into account: the joinqual
	 * selectivity has to be clamped using the knowledge that the output must
	 * be at least as large as the non-nullable input.  However, any
	 * pushed-down quals are applied after the outer join, so their
	 * selectivity applies fully.
	 *
	 * For JOIN_SEMI and JOIN_ANTI, the selectivity is defined as the fraction
	 * of LHS rows that have matches, and we apply that straightforwardly.
	 */
	switch (jointype)
	{
		case JOIN_INNER:
			nrows = outer_rows * inner_rows * fkselec * jselec;
			/* pselec not used */
			break;
		case JOIN_LEFT:
			nrows = outer_rows * inner_rows * fkselec * jselec;
			if (nrows < outer_rows)
				nrows = outer_rows;
			nrows *= pselec;
			break;
		case JOIN_FULL:
			nrows = outer_rows * inner_rows * fkselec * jselec;
			if (nrows < outer_rows)
				nrows = outer_rows;
			if (nrows < inner_rows)
				nrows = inner_rows;
			nrows *= pselec;
			break;
		case JOIN_SEMI:
			nrows = outer_rows * fkselec * jselec;
			/* pselec not used */
			break;
		case JOIN_ANTI:
			nrows = outer_rows * (1.0 - fkselec * jselec);
			nrows *= pselec;
			break;
		default:
			/* other values not expected here */
			elog(ERROR, "unrecognized join type: %d", (int) jointype);
			nrows = 0;			/* keep compiler quiet */
			break;
	}

	return clamp_row_est(nrows);
}

/*
 * get_foreign_key_join_selectivity
 *		Estimate join selectivity for foreign-key-related clauses.
 *
 * Remove any clauses that can be matched to FK constraints from *restrictlist,
 * and return a substitute estimate of their selectivity.  1.0 is returned
 * when there are no such clauses.
 *
 * The reason for treating such clauses specially is that we can get better
 * estimates this way than by relying on clauselist_selectivity(), especially
 * for multi-column FKs where that function's assumption that the clauses are
 * independent falls down badly.  But even with single-column FKs, we may be
 * able to get a better answer when the pg_statistic stats are missing or out
 * of date.
 */
static Selectivity
get_foreign_key_join_selectivity(PlannerInfo *root,
								 Relids outer_relids,
								 Relids inner_relids,
								 SpecialJoinInfo *sjinfo,
								 List **restrictlist)
{
	Selectivity fkselec = 1.0;
	JoinType	jointype = sjinfo->jointype;
	List	   *worklist = *restrictlist;
	ListCell   *lc;

	/* Consider each FK constraint that is known to match the query */
	foreach(lc, root->fkey_list)
	{
		ForeignKeyOptInfo *fkinfo = (ForeignKeyOptInfo *) lfirst(lc);
		bool		ref_is_outer;
		List	   *removedlist;
		ListCell   *cell;

		/*
		 * This FK is not relevant unless it connects a baserel on one side of
		 * this join to a baserel on the other side.
		 */
		if (bms_is_member(fkinfo->con_relid, outer_relids) &&
			bms_is_member(fkinfo->ref_relid, inner_relids))
			ref_is_outer = false;
		else if (bms_is_member(fkinfo->ref_relid, outer_relids) &&
				 bms_is_member(fkinfo->con_relid, inner_relids))
			ref_is_outer = true;
		else
			continue;

		/*
		 * If we're dealing with a semi/anti join, and the FK's referenced
		 * relation is on the outside, then knowledge of the FK doesn't help
		 * us figure out what we need to know (which is the fraction of outer
		 * rows that have matches).  On the other hand, if the referenced rel
		 * is on the inside, then all outer rows must have matches in the
		 * referenced table (ignoring nulls).  But any restriction or join
		 * clauses that filter that table will reduce the fraction of matches.
		 * We can account for restriction clauses, but it's too hard to guess
		 * how many table rows would get through a join that's inside the RHS.
		 * Hence, if either case applies, punt and ignore the FK.
		 */
		if ((jointype == JOIN_SEMI || jointype == JOIN_ANTI) &&
			(ref_is_outer || bms_membership(inner_relids) != BMS_SINGLETON))
			continue;

		/*
		 * Modify the restrictlist by removing clauses that match the FK (and
		 * putting them into removedlist instead).  It seems unsafe to modify
		 * the originally-passed List structure, so we make a shallow copy the
		 * first time through.
		 */
		if (worklist == *restrictlist)
			worklist = list_copy(worklist);

		removedlist = NIL;
		foreach(cell, worklist)
		{
			RestrictInfo *rinfo = (RestrictInfo *) lfirst(cell);
			bool		remove_it = false;
			int			i;

			/* Drop this clause if it matches any column of the FK */
			for (i = 0; i < fkinfo->nkeys; i++)
			{
				if (rinfo->parent_ec)
				{
					/*
					 * EC-derived clauses can only match by EC.  It is okay to
					 * consider any clause derived from the same EC as
					 * matching the FK: even if equivclass.c chose to generate
					 * a clause equating some other pair of Vars, it could
					 * have generated one equating the FK's Vars.  So for
					 * purposes of estimation, we can act as though it did so.
					 *
					 * Note: checking parent_ec is a bit of a cheat because
					 * there are EC-derived clauses that don't have parent_ec
					 * set; but such clauses must compare expressions that
					 * aren't just Vars, so they cannot match the FK anyway.
					 */
					if (fkinfo->eclass[i] == rinfo->parent_ec)
					{
						remove_it = true;
						break;
					}
				}
				else
				{
					/*
					 * Otherwise, see if rinfo was previously matched to FK as
					 * a "loose" clause.
					 */
					if (list_member_ptr(fkinfo->rinfos[i], rinfo))
					{
						remove_it = true;
						break;
					}
				}
			}
			if (remove_it)
			{
				worklist = foreach_delete_current(worklist, cell);
				removedlist = lappend(removedlist, rinfo);
			}
		}

		/*
		 * If we failed to remove all the matching clauses we expected to
		 * find, chicken out and ignore this FK; applying its selectivity
		 * might result in double-counting.  Put any clauses we did manage to
		 * remove back into the worklist.
		 *
		 * Since the matching clauses are known not outerjoin-delayed, they
		 * would normally have appeared in the initial joinclause list.  If we
		 * didn't find them, there are two possibilities:
		 *
		 * 1. If the FK match is based on an EC that is ec_has_const, it won't
		 * have generated any join clauses at all.  We discount such ECs while
		 * checking to see if we have "all" the clauses.  (Below, we'll adjust
		 * the selectivity estimate for this case.)
		 *
		 * 2. The clauses were matched to some other FK in a previous
		 * iteration of this loop, and thus removed from worklist.  (A likely
		 * case is that two FKs are matched to the same EC; there will be only
		 * one EC-derived clause in the initial list, so the first FK will
		 * consume it.)  Applying both FKs' selectivity independently risks
		 * underestimating the join size; in particular, this would undo one
		 * of the main things that ECs were invented for, namely to avoid
		 * double-counting the selectivity of redundant equality conditions.
		 * Later we might think of a reasonable way to combine the estimates,
		 * but for now, just punt, since this is a fairly uncommon situation.
		 */
		if (removedlist == NIL ||
			list_length(removedlist) !=
			(fkinfo->nmatched_ec - fkinfo->nconst_ec + fkinfo->nmatched_ri))
		{
			worklist = list_concat(worklist, removedlist);
			continue;
		}

		/*
		 * Finally we get to the payoff: estimate selectivity using the
		 * knowledge that each referencing row will match exactly one row in
		 * the referenced table.
		 *
		 * XXX that's not true in the presence of nulls in the referencing
		 * column(s), so in principle we should derate the estimate for those.
		 * However (1) if there are any strict restriction clauses for the
		 * referencing column(s) elsewhere in the query, derating here would
		 * be double-counting the null fraction, and (2) it's not very clear
		 * how to combine null fractions for multiple referencing columns. So
		 * we do nothing for now about correcting for nulls.
		 *
		 * XXX another point here is that if either side of an FK constraint
		 * is an inheritance parent, we estimate as though the constraint
		 * covers all its children as well.  This is not an unreasonable
		 * assumption for a referencing table, ie the user probably applied
		 * identical constraints to all child tables (though perhaps we ought
		 * to check that).  But it's not possible to have done that for a
		 * referenced table.  Fortunately, precisely because that doesn't
		 * work, it is uncommon in practice to have an FK referencing a parent
		 * table.  So, at least for now, disregard inheritance here.
		 */
		if (jointype == JOIN_SEMI || jointype == JOIN_ANTI)
		{
			/*
			 * For JOIN_SEMI and JOIN_ANTI, we only get here when the FK's
			 * referenced table is exactly the inside of the join.  The join
			 * selectivity is defined as the fraction of LHS rows that have
			 * matches.  The FK implies that every LHS row has a match *in the
			 * referenced table*; but any restriction clauses on it will
			 * reduce the number of matches.  Hence we take the join
			 * selectivity as equal to the selectivity of the table's
			 * restriction clauses, which is rows / tuples; but we must guard
			 * against tuples == 0.
			 */
			RelOptInfo *ref_rel = find_base_rel(root, fkinfo->ref_relid);
			double		ref_tuples = Max(ref_rel->tuples, 1.0);

			fkselec *= ref_rel->rows / ref_tuples;
		}
		else
		{
			/*
			 * Otherwise, selectivity is exactly 1/referenced-table-size; but
			 * guard against tuples == 0.  Note we should use the raw table
			 * tuple count, not any estimate of its filtered or joined size.
			 */
			RelOptInfo *ref_rel = find_base_rel(root, fkinfo->ref_relid);
			double		ref_tuples = Max(ref_rel->tuples, 1.0);

			fkselec *= 1.0 / ref_tuples;
		}

		/*
		 * If any of the FK columns participated in ec_has_const ECs, then
		 * equivclass.c will have generated "var = const" restrictions for
		 * each side of the join, thus reducing the sizes of both input
		 * relations.  Taking the fkselec at face value would amount to
		 * double-counting the selectivity of the constant restriction for the
		 * referencing Var.  Hence, look for the restriction clause(s) that
		 * were applied to the referencing Var(s), and divide out their
		 * selectivity to correct for this.
		 */
		if (fkinfo->nconst_ec > 0)
		{
			for (int i = 0; i < fkinfo->nkeys; i++)
			{
				EquivalenceClass *ec = fkinfo->eclass[i];

				if (ec && ec->ec_has_const)
				{
					EquivalenceMember *em = fkinfo->fk_eclass_member[i];
					RestrictInfo *rinfo = find_derived_clause_for_ec_member(ec,
																			em);

					if (rinfo)
					{
						Selectivity s0;

						s0 = clause_selectivity(root,
												(Node *) rinfo,
												0,
												jointype,
												sjinfo);
						if (s0 > 0)
							fkselec /= s0;
					}
				}
			}
		}
	}

	*restrictlist = worklist;
	CLAMP_PROBABILITY(fkselec);
	return fkselec;
}

/*
 * set_subquery_size_estimates
 *		Set the size estimates for a base relation that is a subquery.
 *
 * The rel's targetlist and restrictinfo list must have been constructed
 * already, and the Paths for the subquery must have been completed.
 * We look at the subquery's PlannerInfo to extract data.
 *
 * We set the same fields as set_baserel_size_estimates.
 */
void
set_subquery_size_estimates(PlannerInfo *root, RelOptInfo *rel)
{
	PlannerInfo *subroot = rel->subroot;
	RelOptInfo *sub_final_rel;
	ListCell   *lc;

	/* Should only be applied to base relations that are subqueries */
	Assert(rel->relid > 0);
	Assert(planner_rt_fetch(rel->relid, root)->rtekind == RTE_SUBQUERY);

	/*
	 * Copy raw number of output rows from subquery.  All of its paths should
	 * have the same output rowcount, so just look at cheapest-total.
	 */
	sub_final_rel = fetch_upper_rel(subroot, UPPERREL_FINAL, NULL);
	rel->tuples = sub_final_rel->cheapest_total_path->rows;

	/*
	 * Compute per-output-column width estimates by examining the subquery's
	 * targetlist.  For any output that is a plain Var, get the width estimate
	 * that was made while planning the subquery.  Otherwise, we leave it to
	 * set_rel_width to fill in a datatype-based default estimate.
	 */
	foreach(lc, subroot->parse->targetList)
	{
		TargetEntry *te = lfirst_node(TargetEntry, lc);
		Node	   *texpr = (Node *) te->expr;
		int32		item_width = 0;

		/* junk columns aren't visible to upper query */
		if (te->resjunk)
			continue;

		/*
		 * The subquery could be an expansion of a view that's had columns
		 * added to it since the current query was parsed, so that there are
		 * non-junk tlist columns in it that don't correspond to any column
		 * visible at our query level.  Ignore such columns.
		 */
		if (te->resno < rel->min_attr || te->resno > rel->max_attr)
			continue;

		/*
		 * XXX This currently doesn't work for subqueries containing set
		 * operations, because the Vars in their tlists are bogus references
		 * to the first leaf subquery, which wouldn't give the right answer
		 * even if we could still get to its PlannerInfo.
		 *
		 * Also, the subquery could be an appendrel for which all branches are
		 * known empty due to constraint exclusion, in which case
		 * set_append_rel_pathlist will have left the attr_widths set to zero.
		 *
		 * In either case, we just leave the width estimate zero until
		 * set_rel_width fixes it.
		 */
		if (IsA(texpr, Var) &&
			subroot->parse->setOperations == NULL)
		{
			Var		   *var = (Var *) texpr;
			RelOptInfo *subrel = find_base_rel(subroot, var->varno);

			item_width = subrel->attr_widths[var->varattno - subrel->min_attr];
		}
		rel->attr_widths[te->resno - rel->min_attr] = item_width;
	}

	/* Now estimate number of output rows, etc */
	set_baserel_size_estimates(root, rel);
}

/*
 * set_function_size_estimates
 *		Set the size estimates for a base relation that is a function call.
 *
 * The rel's targetlist and restrictinfo list must have been constructed
 * already.
 *
 * We set the same fields as set_baserel_size_estimates.
 */
void
set_function_size_estimates(PlannerInfo *root, RelOptInfo *rel)
{
	RangeTblEntry *rte;
	ListCell   *lc;

	/* Should only be applied to base relations that are functions */
	Assert(rel->relid > 0);
	rte = planner_rt_fetch(rel->relid, root);
	Assert(rte->rtekind == RTE_FUNCTION);

	/*
	 * Estimate number of rows the functions will return. The rowcount of the
	 * node is that of the largest function result.
	 */
	rel->tuples = 0;
	foreach(lc, rte->functions)
	{
		RangeTblFunction *rtfunc = (RangeTblFunction *) lfirst(lc);
		double		ntup = expression_returns_set_rows(root, rtfunc->funcexpr);

		if (ntup > rel->tuples)
			rel->tuples = ntup;
	}

	/* Now estimate number of output rows, etc */
	set_baserel_size_estimates(root, rel);
}

/*
 * set_function_size_estimates
 *		Set the size estimates for a base relation that is a function call.
 *
 * The rel's targetlist and restrictinfo list must have been constructed
 * already.
 *
 * We set the same fields as set_tablefunc_size_estimates.
 */
void
set_tablefunc_size_estimates(PlannerInfo *root, RelOptInfo *rel)
{
	/* Should only be applied to base relations that are functions */
	Assert(rel->relid > 0);
	Assert(planner_rt_fetch(rel->relid, root)->rtekind == RTE_TABLEFUNC);

	rel->tuples = 100;

	/* Now estimate number of output rows, etc */
	set_baserel_size_estimates(root, rel);
}

/*
 * set_values_size_estimates
 *		Set the size estimates for a base relation that is a values list.
 *
 * The rel's targetlist and restrictinfo list must have been constructed
 * already.
 *
 * We set the same fields as set_baserel_size_estimates.
 */
void
set_values_size_estimates(PlannerInfo *root, RelOptInfo *rel)
{
	RangeTblEntry *rte;

	/* Should only be applied to base relations that are values lists */
	Assert(rel->relid > 0);
	rte = planner_rt_fetch(rel->relid, root);
	Assert(rte->rtekind == RTE_VALUES);

	/*
	 * Estimate number of rows the values list will return. We know this
	 * precisely based on the list length (well, barring set-returning
	 * functions in list items, but that's a refinement not catered for
	 * anywhere else either).
	 */
	rel->tuples = list_length(rte->values_lists);

	/* Now estimate number of output rows, etc */
	set_baserel_size_estimates(root, rel);
}

/*
 * set_cte_size_estimates
 *		Set the size estimates for a base relation that is a CTE reference.
 *
 * The rel's targetlist and restrictinfo list must have been constructed
 * already, and we need an estimate of the number of rows returned by the CTE
 * (if a regular CTE) or the non-recursive term (if a self-reference).
 *
 * We set the same fields as set_baserel_size_estimates.
 */
void
set_cte_size_estimates(PlannerInfo *root, RelOptInfo *rel, double cte_rows)
{
	RangeTblEntry *rte;

	/* Should only be applied to base relations that are CTE references */
	Assert(rel->relid > 0);
	rte = planner_rt_fetch(rel->relid, root);
	Assert(rte->rtekind == RTE_CTE);

	if (rte->self_reference)
	{
		/*
		 * In a self-reference, we assume the average worktable size is a
		 * multiple of the nonrecursive term's size.  The best multiplier will
		 * vary depending on query "fan-out", so make its value adjustable.
		 */
		rel->tuples = clamp_row_est(recursive_worktable_factor * cte_rows);
	}
	else
	{
		/* Otherwise just believe the CTE's rowcount estimate */
		rel->tuples = cte_rows;
	}

	/* Now estimate number of output rows, etc */
	set_baserel_size_estimates(root, rel);
}

/*
 * set_namedtuplestore_size_estimates
 *		Set the size estimates for a base relation that is a tuplestore reference.
 *
 * The rel's targetlist and restrictinfo list must have been constructed
 * already.
 *
 * We set the same fields as set_baserel_size_estimates.
 */
void
set_namedtuplestore_size_estimates(PlannerInfo *root, RelOptInfo *rel)
{
	RangeTblEntry *rte;

	/* Should only be applied to base relations that are tuplestore references */
	Assert(rel->relid > 0);
	rte = planner_rt_fetch(rel->relid, root);
	Assert(rte->rtekind == RTE_NAMEDTUPLESTORE);

	/*
	 * Use the estimate provided by the code which is generating the named
	 * tuplestore.  In some cases, the actual number might be available; in
	 * others the same plan will be re-used, so a "typical" value might be
	 * estimated and used.
	 */
	rel->tuples = rte->enrtuples;
	if (rel->tuples < 0)
		rel->tuples = 1000;

	/* Now estimate number of output rows, etc */
	set_baserel_size_estimates(root, rel);
}

/*
 * set_result_size_estimates
 *		Set the size estimates for an RTE_RESULT base relation
 *
 * The rel's targetlist and restrictinfo list must have been constructed
 * already.
 *
 * We set the same fields as set_baserel_size_estimates.
 */
void
set_result_size_estimates(PlannerInfo *root, RelOptInfo *rel)
{
	/* Should only be applied to RTE_RESULT base relations */
	Assert(rel->relid > 0);
	Assert(planner_rt_fetch(rel->relid, root)->rtekind == RTE_RESULT);

	/* RTE_RESULT always generates a single row, natively */
	rel->tuples = 1;

	/* Now estimate number of output rows, etc */
	set_baserel_size_estimates(root, rel);
}

/*
 * set_foreign_size_estimates
 *		Set the size estimates for a base relation that is a foreign table.
 *
 * There is not a whole lot that we can do here; the foreign-data wrapper
 * is responsible for producing useful estimates.  We can do a decent job
 * of estimating baserestrictcost, so we set that, and we also set up width
 * using what will be purely datatype-driven estimates from the targetlist.
 * There is no way to do anything sane with the rows value, so we just put
 * a default estimate and hope that the wrapper can improve on it.  The
 * wrapper's GetForeignRelSize function will be called momentarily.
 *
 * The rel's targetlist and restrictinfo list must have been constructed
 * already.
 */
void
set_foreign_size_estimates(PlannerInfo *root, RelOptInfo *rel)
{
	/* Should only be applied to base relations */
	Assert(rel->relid > 0);

	rel->rows = 1000;			/* entirely bogus default estimate */

	cost_qual_eval(&rel->baserestrictcost, rel->baserestrictinfo, root);

	set_rel_width(root, rel);
}


/*
 * set_rel_width
 *		Set the estimated output width of a base relation.
 *
 * The estimated output width is the sum of the per-attribute width estimates
 * for the actually-referenced columns, plus any PHVs or other expressions
 * that have to be calculated at this relation.  This is the amount of data
 * we'd need to pass upwards in case of a sort, hash, etc.
 *
 * This function also sets reltarget->cost, so it's a bit misnamed now.
 *
 * NB: this works best on plain relations because it prefers to look at
 * real Vars.  For subqueries, set_subquery_size_estimates will already have
 * copied up whatever per-column estimates were made within the subquery,
 * and for other types of rels there isn't much we can do anyway.  We fall
 * back on (fairly stupid) datatype-based width estimates if we can't get
 * any better number.
 *
 * The per-attribute width estimates are cached for possible re-use while
 * building join relations or post-scan/join pathtargets.
 */
static void
set_rel_width(PlannerInfo *root, RelOptInfo *rel)
{
	Oid			reloid = planner_rt_fetch(rel->relid, root)->relid;
	int32		tuple_width = 0;
	bool		have_wholerow_var = false;
	ListCell   *lc;

	/* Vars are assumed to have cost zero, but other exprs do not */
	rel->reltarget->cost.startup = 0;
	rel->reltarget->cost.per_tuple = 0;

	foreach(lc, rel->reltarget->exprs)
	{
		Node	   *node = (Node *) lfirst(lc);

		/*
		 * Ordinarily, a Var in a rel's targetlist must belong to that rel;
		 * but there are corner cases involving LATERAL references where that
		 * isn't so.  If the Var has the wrong varno, fall through to the
		 * generic case (it doesn't seem worth the trouble to be any smarter).
		 */
		if (IsA(node, Var) &&
			((Var *) node)->varno == rel->relid)
		{
			Var		   *var = (Var *) node;
			int			ndx;
			int32		item_width;

			Assert(var->varattno >= rel->min_attr);
			Assert(var->varattno <= rel->max_attr);

			ndx = var->varattno - rel->min_attr;

			/*
			 * If it's a whole-row Var, we'll deal with it below after we have
			 * already cached as many attr widths as possible.
			 */
			if (var->varattno == 0)
			{
				have_wholerow_var = true;
				continue;
			}

			/*
			 * The width may have been cached already (especially if it's a
			 * subquery), so don't duplicate effort.
			 */
			if (rel->attr_widths[ndx] > 0)
			{
				tuple_width += rel->attr_widths[ndx];
				continue;
			}

			/* Try to get column width from statistics */
			if (reloid != InvalidOid && var->varattno > 0)
			{
				item_width = get_attavgwidth(reloid, var->varattno);
				if (item_width > 0)
				{
					rel->attr_widths[ndx] = item_width;
					tuple_width += item_width;
					continue;
				}
			}

			/*
			 * Not a plain relation, or can't find statistics for it. Estimate
			 * using just the type info.
			 */
			item_width = get_typavgwidth(var->vartype, var->vartypmod);
			Assert(item_width > 0);
			rel->attr_widths[ndx] = item_width;
			tuple_width += item_width;
		}
		else if (IsA(node, PlaceHolderVar))
		{
			/*
			 * We will need to evaluate the PHV's contained expression while
			 * scanning this rel, so be sure to include it in reltarget->cost.
			 */
			PlaceHolderVar *phv = (PlaceHolderVar *) node;
			PlaceHolderInfo *phinfo = find_placeholder_info(root, phv, false);
			QualCost	cost;

			tuple_width += phinfo->ph_width;
			cost_qual_eval_node(&cost, (Node *) phv->phexpr, root);
			rel->reltarget->cost.startup += cost.startup;
			rel->reltarget->cost.per_tuple += cost.per_tuple;
		}
		else
		{
			/*
			 * We could be looking at an expression pulled up from a subquery,
			 * or a ROW() representing a whole-row child Var, etc.  Do what we
			 * can using the expression type information.
			 */
			int32		item_width;
			QualCost	cost;

			item_width = get_typavgwidth(exprType(node), exprTypmod(node));
			Assert(item_width > 0);
			tuple_width += item_width;
			/* Not entirely clear if we need to account for cost, but do so */
			cost_qual_eval_node(&cost, node, root);
			rel->reltarget->cost.startup += cost.startup;
			rel->reltarget->cost.per_tuple += cost.per_tuple;
		}
	}

	/*
	 * If we have a whole-row reference, estimate its width as the sum of
	 * per-column widths plus heap tuple header overhead.
	 */
	if (have_wholerow_var)
	{
		int32		wholerow_width = MAXALIGN(SizeofHeapTupleHeader);

		if (reloid != InvalidOid)
		{
			/* Real relation, so estimate true tuple width */
			wholerow_width += get_relation_data_width(reloid,
													  rel->attr_widths - rel->min_attr);
		}
		else
		{
			/* Do what we can with info for a phony rel */
			AttrNumber	i;

			for (i = 1; i <= rel->max_attr; i++)
				wholerow_width += rel->attr_widths[i - rel->min_attr];
		}

		rel->attr_widths[0 - rel->min_attr] = wholerow_width;

		/*
		 * Include the whole-row Var as part of the output tuple.  Yes, that
		 * really is what happens at runtime.
		 */
		tuple_width += wholerow_width;
	}

	Assert(tuple_width >= 0);
	rel->reltarget->width = tuple_width;
}

/*
 * set_pathtarget_cost_width
 *		Set the estimated eval cost and output width of a PathTarget tlist.
 *
 * As a notational convenience, returns the same PathTarget pointer passed in.
 *
 * Most, though not quite all, uses of this function occur after we've run
 * set_rel_width() for base relations; so we can usually obtain cached width
 * estimates for Vars.  If we can't, fall back on datatype-based width
 * estimates.  Present early-planning uses of PathTargets don't need accurate
 * widths badly enough to justify going to the catalogs for better data.
 */
PathTarget *
set_pathtarget_cost_width(PlannerInfo *root, PathTarget *target)
{
	int32		tuple_width = 0;
	ListCell   *lc;

	/* Vars are assumed to have cost zero, but other exprs do not */
	target->cost.startup = 0;
	target->cost.per_tuple = 0;

	foreach(lc, target->exprs)
	{
		Node	   *node = (Node *) lfirst(lc);

		if (IsA(node, Var))
		{
			Var		   *var = (Var *) node;
			int32		item_width;

			/* We should not see any upper-level Vars here */
			Assert(var->varlevelsup == 0);

			/* Try to get data from RelOptInfo cache */
			if (!IS_SPECIAL_VARNO(var->varno) &&
				var->varno < root->simple_rel_array_size)
			{
				RelOptInfo *rel = root->simple_rel_array[var->varno];

				if (rel != NULL &&
					var->varattno >= rel->min_attr &&
					var->varattno <= rel->max_attr)
				{
					int			ndx = var->varattno - rel->min_attr;

					if (rel->attr_widths[ndx] > 0)
					{
						tuple_width += rel->attr_widths[ndx];
						continue;
					}
				}
			}

			/*
			 * No cached data available, so estimate using just the type info.
			 */
			item_width = get_typavgwidth(var->vartype, var->vartypmod);
			Assert(item_width > 0);
			tuple_width += item_width;
		}
		else
		{
			/*
			 * Handle general expressions using type info.
			 */
			int32		item_width;
			QualCost	cost;

			item_width = get_typavgwidth(exprType(node), exprTypmod(node));
			Assert(item_width > 0);
			tuple_width += item_width;

			/* Account for cost, too */
			cost_qual_eval_node(&cost, node, root);
			target->cost.startup += cost.startup;
			target->cost.per_tuple += cost.per_tuple;
		}
	}

	Assert(tuple_width >= 0);
	target->width = tuple_width;

	return target;
}

/*
 * relation_byte_size
 *	  Estimate the storage space in bytes for a given number of tuples
 *	  of a given width (size in bytes).
 */
static double
relation_byte_size(double tuples, int width)
{
	return tuples * (MAXALIGN(width) + MAXALIGN(SizeofHeapTupleHeader));
}

/*
 * page_size
 *	  Returns an estimate of the number of pages covered by a given
 *	  number of tuples of a given width (size in bytes).
 */
static double
page_size(double tuples, int width)
{
	return ceil(relation_byte_size(tuples, width) / BLCKSZ);
}

/*
 * Estimate the fraction of the work that each worker will do given the
 * number of workers budgeted for the path.
 */
static double
get_parallel_divisor(Path *path)
{
	double		parallel_divisor = path->parallel_workers;

	/*
	 * Early experience with parallel query suggests that when there is only
	 * one worker, the leader often makes a very substantial contribution to
	 * executing the parallel portion of the plan, but as more workers are
	 * added, it does less and less, because it's busy reading tuples from the
	 * workers and doing whatever non-parallel post-processing is needed.  By
	 * the time we reach 4 workers, the leader no longer makes a meaningful
	 * contribution.  Thus, for now, estimate that the leader spends 30% of
	 * its time servicing each worker, and the remainder executing the
	 * parallel plan.
	 */
	if (parallel_leader_participation)
	{
		double		leader_contribution;

		leader_contribution = 1.0 - (0.3 * path->parallel_workers);
		if (leader_contribution > 0)
			parallel_divisor += leader_contribution;
	}

	return parallel_divisor;
}

/*
 * compute_bitmap_pages
 *
 * compute number of pages fetched from heap in bitmap heap scan.
 */
double
compute_bitmap_pages(PlannerInfo *root, RelOptInfo *baserel, Path *bitmapqual,
					 int loop_count, Cost *cost, double *tuple)
{
	Cost		indexTotalCost;
	Selectivity indexSelectivity;
	double		T;
	double		pages_fetched;
	double		tuples_fetched;
	double		heap_pages;
	long		maxentries;

	/*
	 * Fetch total cost of obtaining the bitmap, as well as its total
	 * selectivity.
	 */
	cost_bitmap_tree_node(bitmapqual, &indexTotalCost, &indexSelectivity);

	/*
	 * Estimate number of main-table pages fetched.
	 */
	tuples_fetched = clamp_row_est(indexSelectivity * baserel->tuples);

	T = (baserel->pages > 1) ? (double) baserel->pages : 1.0;

	/*
	 * For a single scan, the number of heap pages that need to be fetched is
	 * the same as the Mackert and Lohman formula for the case T <= b (ie, no
	 * re-reads needed).
	 */
	pages_fetched = (2.0 * T * tuples_fetched) / (2.0 * T + tuples_fetched);

	/*
	 * Calculate the number of pages fetched from the heap.  Then based on
	 * current work_mem estimate get the estimated maxentries in the bitmap.
	 * (Note that we always do this calculation based on the number of pages
	 * that would be fetched in a single iteration, even if loop_count > 1.
	 * That's correct, because only that number of entries will be stored in
	 * the bitmap at one time.)
	 */
	heap_pages = Min(pages_fetched, baserel->pages);
	maxentries = tbm_calculate_entries(work_mem * 1024L);

	if (loop_count > 1)
	{
		/*
		 * For repeated bitmap scans, scale up the number of tuples fetched in
		 * the Mackert and Lohman formula by the number of scans, so that we
		 * estimate the number of pages fetched by all the scans. Then
		 * pro-rate for one scan.
		 */
		pages_fetched = index_pages_fetched(tuples_fetched * loop_count,
											baserel->pages,
											get_indexpath_pages(bitmapqual),
											root);
		pages_fetched /= loop_count;
	}

	if (pages_fetched >= T)
		pages_fetched = T;
	else
		pages_fetched = ceil(pages_fetched);

	if (maxentries < heap_pages)
	{
		double		exact_pages;
		double		lossy_pages;

		/*
		 * Crude approximation of the number of lossy pages.  Because of the
		 * way tbm_lossify() is coded, the number of lossy pages increases
		 * very sharply as soon as we run short of memory; this formula has
		 * that property and seems to perform adequately in testing, but it's
		 * possible we could do better somehow.
		 */
		lossy_pages = Max(0, heap_pages - maxentries / 2);
		exact_pages = heap_pages - lossy_pages;

		/*
		 * If there are lossy pages then recompute the number of tuples
		 * processed by the bitmap heap node.  We assume here that the chance
		 * of a given tuple coming from an exact page is the same as the
		 * chance that a given page is exact.  This might not be true, but
		 * it's not clear how we can do any better.
		 */
		if (lossy_pages > 0)
			tuples_fetched =
				clamp_row_est(indexSelectivity *
							  (exact_pages / heap_pages) * baserel->tuples +
							  (lossy_pages / heap_pages) * baserel->tuples);
	}

	if (cost)
		*cost = indexTotalCost;
	if (tuple)
		*tuple = tuples_fetched;

	return pages_fetched;
}

/*
 * yb_compute_result_transfer_cost
 *	  Computes the cost of transferring result tuples to PG over network.
 *
 * This function takes into account the paging limits enforced by
 * `yb_fetch_size_limit` and `yb_fetch_row_limit` to compute the size and
 * number of result pages. It considers the cost of round trip latency for
 * RPC requests for each page and the cost of transferring the data given the
 * bandwidth of the connection.
 */
static Cost
yb_compute_result_transfer_cost(double result_tuples, int result_width)
{
	Cost 		total_cost = 0.0;
	int32		num_result_pages;
	double		result_page_size_mb;
	Cost 		per_result_page_cost;

	/* Network costs */
	if (yb_fetch_size_limit == 0 &&
		yb_fetch_row_limit == 0)
	{
		num_result_pages = 1;
		result_page_size_mb =
			result_tuples * result_width / MEGA;
	}
	else if (yb_fetch_size_limit > 0 &&
			 (yb_fetch_row_limit == 0 ||
			  result_width * yb_fetch_row_limit > yb_fetch_size_limit))
	{
		int 		results_per_page =
			floor(((double)yb_fetch_size_limit) / result_width);
		num_result_pages = ceil(result_tuples / results_per_page);
		result_page_size_mb = results_per_page * result_width / MEGA;
	}
	else
	{
		num_result_pages = ceil(result_tuples / yb_fetch_row_limit);
		result_page_size_mb =
			fmin(result_tuples, yb_fetch_row_limit) *
			result_width / MEGA;
	}

	per_result_page_cost =
		(2 * yb_local_latency_cost +
		 yb_local_throughput_cost * result_page_size_mb);

	total_cost += per_result_page_cost * num_result_pages;

	return total_cost;
}

/*
 * yb_get_relation_data_width
 *	  Returns the tuple width of the relation.
 */
static int32
yb_get_relation_data_width(RelOptInfo *relinfo, Oid reloid)
{
	int32		baserel_tuple_width = 0;

	if (reloid != InvalidOid)
	{
		/* Real relation, so estimate true tuple width */
		baserel_tuple_width =
			get_relation_data_width(reloid,
									relinfo->attr_widths - relinfo->min_attr);
	}
	else
	{
		/* Do what we can with info for a phony rel */
		AttrNumber	i;

		for (i = 1; i <= relinfo->max_attr; i++)
			baserel_tuple_width +=
				relinfo->attr_widths[i - relinfo->min_attr];
	}
	baserel_tuple_width += HIDDEN_COLUMNS_SIZE;
	return baserel_tuple_width;
}

/*
 * yb_get_lsm_seek_cost
 * 	  Estimates the cost of looking up a key in the LSM Index
 *
 * We use a simplified time complexity formula for computing the cost of lookup
 * which deliberately overlooks some factors that affect performance because
 * currently we cannot accurately estimate the effect of those.
 * * We ignore the effect of multiple levels in LSM and assume the complexity of
 *   lookup is O(log(n)) where n is the number of keys.
 * * We ignore that DocDB can limit the number of SST files that need to be
 *   searched by looking at the filters and min/max values for various key
 *   columns in each SST file. We assume that each SST file must be searched.
 */
static Cost
yb_get_lsm_seek_cost(double num_tuples, int num_key_value_pairs_per_tuple,
					 int num_sst_files)
{
	Cost 		seek_cost;
	seek_cost = log2(num_tuples * num_key_value_pairs_per_tuple) *
				num_sst_files * yb_seek_cost_factor *
				cpu_operator_cost;
	return seek_cost;
}

/*
 * yb_cost_seqscan
 *	  Determines and returns the cost of scanning a relation sequentially.
 *	  This is simlar to cost_seqscan function but tailored for YB.
 *
 * 'baserel' is the relation to be scanned
 * 'param_info' is the ParamPathInfo if this is a parameterized path, else NULL
 */
void
yb_cost_seqscan(Path *path, PlannerInfo *root, RelOptInfo *baserel,
				ParamPathInfo *param_info)
{
	Cost		startup_cost = 0;
	Cost		total_cost = 0;
	int32		tuple_width = 0;
	Oid			reloid = planner_rt_fetch(baserel->relid, root)->relid;
	int32		num_blocks;
	QualCost	qual_cost;
	/* TODO: Plug here the actual number of key-value pairs per tuple */
	int			num_key_value_pairs_per_tuple =
		YB_DEFAULT_NUM_KEY_VALUE_PAIRS_PER_TUPLE;
	/* TODO: Plug here the actual number of SST files for this index */
	int			num_sst_files = YB_DEFAULT_NUM_SST_FILES_PER_TABLE;
	Cost		per_merge_cost = 0.0;
	Cost		per_seek_cost = 0.0;
	Cost		per_next_cost = 0.0;
	List	   *all_filter_clauses = NIL;
	List	   *pushed_down_clauses = NIL;
	List	   *local_clauses = NIL;
	ListCell   *lc;
	double		remote_filtered_rows;

	if (!enable_seqscan)
	{
		startup_cost += disable_cost;
		total_cost += disable_cost;
	}

	/* DocDB costs */
	/* Compute tuple width */
	tuple_width = yb_get_relation_data_width(baserel, reloid);

	/* Block fetch cost from disk */
	num_blocks = ceil(baserel->tuples * tuple_width / YB_DEFAULT_DOCDB_BLOCK_SIZE);
	total_cost += yb_seq_block_cost * num_blocks;

	/* DocDB costs for merging key-value pairs to form tuples */
	per_merge_cost = num_key_value_pairs_per_tuple *
					 yb_docdb_merge_cpu_cycles * cpu_operator_cost;

	/* Seek to first key cost */
	if (baserel->tuples > 1)
	{
		per_seek_cost = yb_get_lsm_seek_cost(baserel->tuples,
											 num_key_value_pairs_per_tuple,
											 num_sst_files) +
						per_merge_cost;
	}
	startup_cost += per_seek_cost;
	total_cost += per_seek_cost;

	/* Next for remaining keys */
	per_next_cost = (yb_docdb_next_cpu_cycles * cpu_operator_cost) +
					per_merge_cost;
	total_cost += (per_next_cost) * (baserel->tuples - 1);

	/* Identify pushed down clauses */
	foreach(lc, baserel->baserestrictinfo)
	{
		RestrictInfo *ri = lfirst_node(RestrictInfo, lc);

		if (ri->yb_pushable)
		{
			pushed_down_clauses = lappend(pushed_down_clauses, ri);
		}
		else
		{
			local_clauses = lappend(local_clauses, ri);
		}
	}

	cost_qual_eval(&qual_cost, pushed_down_clauses, root);
	startup_cost += qual_cost.startup;
	total_cost +=
		(qual_cost.per_tuple + list_length(pushed_down_clauses) *
		 yb_docdb_remote_filter_overhead_cycles *
		 cpu_operator_cost) *
		baserel->tuples;

	remote_filtered_rows =
		clamp_row_est(baserel->tuples *
					  clauselist_selectivity(root, pushed_down_clauses,
											 baserel->relid, JOIN_INNER, NULL));

	total_cost += yb_compute_result_transfer_cost(remote_filtered_rows,
												  path->pathtarget->width);

	/* Local filter costs */
	cost_qual_eval(&qual_cost, local_clauses, root);
	startup_cost += qual_cost.startup;
	total_cost += qual_cost.per_tuple * remote_filtered_rows;
	all_filter_clauses = list_concat(pushed_down_clauses, local_clauses);

	path->rows =
		clamp_row_est(baserel->tuples *
					  clauselist_selectivity(root, all_filter_clauses,
											 baserel->relid, JOIN_INNER, NULL));

	path->startup_cost = startup_cost;
	path->total_cost = total_cost;
}

/*
 * yb_get_index_tuple_width
 *	  Returns the tuple width of the index.
 *
 * In case of primary index, this function will return the width of the baserel
 * since the primary index is the same as the base table in YB. For a secondary
 * index it will aggregate the width of the columns used.
 */
static int32
yb_get_index_tuple_width(IndexOptInfo *index, Oid baserel_oid, 
						 bool is_primary_index)
{
	int32		index_tuple_width = 0;
	int32		baserel_tuple_width = yb_get_relation_data_width(index->rel,
																 baserel_oid);

	if (is_primary_index)
	{
		/* Primary index is same as the baserel */
		index_tuple_width = baserel_tuple_width;
	}
	else
	{
		/* Aggregate the width of the columns in the secondary index */
		for (int i = 0; i < index->nkeycolumns; i++)
		{
			index_tuple_width += index->rel->attr_widths[index->indexkeys[i]];
		}
		index_tuple_width += HIDDEN_COLUMNS_SIZE;
	}
	return index_tuple_width;
}

/*
 * yb_get_index_correlation
 *	  Estimates the ordering correlation between the index and base table
 */
static double
yb_get_index_correlation(struct PlannerInfo *root, IndexOptInfo *index)
{
	Oid			relid;
	AttrNumber	colnum;
	VariableStatData vardata;
	double		varCorrelation = 0.0;

	/*
	 * If we can get an estimate of the first column's ordering correlation C
	 * from pg_statistic, estimate the index correlation as C for a
	 * single-column index, or C * 0.75 for multiple columns. (The idea here
	 * is that multiple columns dilute the importance of the first column's
	 * ordering, but don't negate it entirely.)
	 */
	MemSet(&vardata, 0, sizeof(vardata));

	if (index->indexkeys[0] != 0)
	{
		/* Simple variable --- look to stats for the underlying table */
		RangeTblEntry *rte = planner_rt_fetch(index->rel->relid, root);

		Assert(rte->rtekind == RTE_RELATION);
		relid = rte->relid;
		Assert(relid != InvalidOid);
		colnum = index->indexkeys[0];

		if (get_relation_stats_hook &&
			(*get_relation_stats_hook) (root, rte, colnum, &vardata))
		{
			/*
			 * The hook took control of acquiring a stats tuple.  If it did
			 * supply a tuple, it'd better have supplied a freefunc.
			 */
			if (HeapTupleIsValid(vardata.statsTuple) && !vardata.freefunc)
				elog(ERROR, "no function provided to release variable stats "
					 "with");
		}
		else
		{
			vardata.statsTuple =
				SearchSysCache3(STATRELATTINH, ObjectIdGetDatum(relid),
								Int16GetDatum(colnum), BoolGetDatum(rte->inh));
			vardata.freefunc = ReleaseSysCache;
		}
	}
	else
	{
		/* Expression --- maybe there are stats for the index itself */
		relid = index->indexoid;
		colnum = 1;

		if (get_index_stats_hook &&
			(*get_index_stats_hook) (root, relid, colnum, &vardata))
		{
			/*
			 * The hook took control of acquiring a stats tuple.  If it did
			 * supply a tuple, it'd better have supplied a freefunc.
			 */
			if (HeapTupleIsValid(vardata.statsTuple) && !vardata.freefunc)
				elog(ERROR, "no function provided to release variable stats "
					 "with");
		}
		else
		{
			vardata.statsTuple =
				SearchSysCache3(STATRELATTINH, ObjectIdGetDatum(relid),
								Int16GetDatum(colnum), BoolGetDatum(false));
			vardata.freefunc = ReleaseSysCache;
		}
	}

	if (HeapTupleIsValid(vardata.statsTuple))
	{
		Oid			sortop;
		AttStatsSlot sslot;

		sortop = get_opfamily_member(index->opfamily[0], index->opcintype[0],
									 index->opcintype[0], BTLessStrategyNumber);
		if (OidIsValid(sortop) &&
			get_attstatsslot(&sslot, vardata.statsTuple,
							 STATISTIC_KIND_CORRELATION, sortop,
							 ATTSTATSSLOT_NUMBERS))
		{
			Assert(sslot.nnumbers == 1);
			varCorrelation = sslot.numbers[0];

			if (index->reverse_sort[0])
				varCorrelation = -varCorrelation;

			if (index->nkeycolumns > 1)
				varCorrelation = varCorrelation * 0.75;

			free_attstatsslot(&sslot);
		}
	}

	ReleaseVariableStats(vardata);

	return varCorrelation;
}

/*
 * add_predicate_to_quals
 *	  Adds the partial index quals to index quals from the query
 */
static List *
add_predicate_to_quals(IndexOptInfo *index, List *indexQuals)
{
	List	   *predExtraQuals = NIL;
	ListCell   *lc;

	if (index->indpred == NIL)
		return indexQuals;

	foreach(lc, index->indpred)
	{
		Node	   *predQual = (Node *) lfirst(lc);
		List	   *oneQual = list_make1(predQual);

		if (!predicate_implied_by(oneQual, indexQuals, false))
			predExtraQuals = list_concat(predExtraQuals, oneQual);
	}
	/* list_concat avoids modifying the passed-in indexQuals list */
	return list_concat(predExtraQuals, indexQuals);
}

/*
 * yb_cost_index
 *	  Determines and returns the cost of scanning a relation using an index.
 *	  This is simlar to cost_index function but tailored for YB.
 *
 * 'path' describes the indexscan under consideration, and is complete
 *		except for the fields to be set by this routine
 * 'loop_count' is the number of repetitions of the indexscan to factor into
 *		estimates of caching behavior.
 *
 * In addition to rows, startup_cost and total_cost, yb_cost_index() sets the
 * path's indextotalcost and indexselectivity fields.  These values will be
 * needed if the IndexPath is used in a BitmapIndexScan.
 *
 * NOTE: path->indexquals must contain only clauses usable as index
 * restrictions.  Any additional quals evaluated as qpquals may reduce the
 * number of returned tuples, but they won't reduce the number of tuples
 * we have to fetch from the table, so they don't reduce the scan cost.
 */
void
yb_cost_index(IndexPath *path, PlannerInfo *root, double loop_count,
			  bool partial_path)
{
	IndexOptInfo *index = path->indexinfo;
	Relation	index_rel = RelationIdGetRelation(path->indexinfo->indexoid);
	bool		is_primary_index = index_rel->rd_index->indisprimary;
	RelationClose(index_rel);
	RelOptInfo *baserel = index->rel;
	bool		index_only = (path->path.pathtype == T_IndexOnlyScan);
	List	   *qpquals;
	Cost		startup_cost = 0;
	Cost		run_cost = 0;
	Cost		cpu_run_cost = 0;
	Cost		index_startup_cost = 0;
	Cost		index_total_cost = 0;
	Selectivity index_selectivity = 0;
	double		index_correlation = 0;
	double		index_tuples_fetched = 0;
	List	   *qinfos;
	double		num_index_tuples;
	List	   *index_bound_quals;
	List	   *prefix_filters;
	List	   *prefix_inequality_filters;
	List	   *skip_scan_filters;
	List	   *index_columns_without_filters;
	bool		filter_found_for_index_col;
	bool		skip_scan_needed;
	bool		all_filters_are_prefix_with_eq_clause;
	int			index_col;
	bool		found_saop;
	bool		found_is_null_op;
	double		num_sa_scans;
	ListCell   *lc;
	RangeTblEntry *rte;
	Oid			baserel_oid;
	int32		index_tuple_width;
	/* TODO: Plug here the actual number of key-value pairs per tuple */
	int			num_key_value_pairs_per_tuple =
		YB_DEFAULT_NUM_KEY_VALUE_PAIRS_PER_TUPLE;
	/* TODO: Plug here the actual number of SST files for this index */
	int			num_sst_files = YB_DEFAULT_NUM_SST_FILES_PER_TABLE;
	Cost		per_merge_cost;
	Cost		per_seek_cost;
	Cost		per_next_cost;
	double		num_seeks;
	double		num_nexts;
	QualCost	qual_cost;
	double		remote_filtered_rows;
	List	   *pushed_down_clauses = NIL;
	List	   *local_clauses = NIL;
	int			index_total_pages;
	int			index_pages_fetched;
	int			index_random_pages_fetched;
	int			index_sequential_pages_fetched;
	int 		numIndexColumnsWithPrefixInequalityFilters;
	int		   *numPrefixInequalityFilterOnIndexColumn;
	int			num_index_tuples_without_sa;

	/* Should only be applied to base relations */
	Assert(IsA(baserel, RelOptInfo) && IsA(index, IndexOptInfo));
	Assert(baserel->relid > 0);
	Assert(baserel->rtekind == RTE_RELATION);

	/*
	 * Mark the path with the correct row estimate, and identify which quals
	 * will need to be enforced as qpquals.  We need not check any quals that
	 * are implied by the index's predicate, so we can use indrestrictinfo not
	 * baserestrictinfo as the list of relevant restriction clauses for the
	 * rel.
	 */
	if (path->path.param_info)
	{
		path->path.rows = path->path.param_info->ppi_rows;
		/* qpquals come from the rel's restriction clauses and ppi_clauses */
		qpquals = list_concat(
							  extract_nonindex_conditions(path->indexinfo->indrestrictinfo,
														  path->indexquals),
							  extract_nonindex_conditions(path->path.param_info->ppi_clauses,
														  path->indexquals));
	}
	else
	{
		path->path.rows = baserel->rows;
		/* qpquals come from just the rel's restriction clauses */
		qpquals = extract_nonindex_conditions(path->indexinfo->indrestrictinfo,
											  path->indexquals);
	}

	if (!enable_indexscan)
		startup_cost += disable_cost;
	/* we don't need to check enable_index_onlyscan; indxpath.c does that */

	/* Do preliminary analysis of indexquals */
	qinfos = deconstruct_indexquals(path);

	/**
	 * Compute cost of index lookup.
	 *
	 * Assume a table with index on (k1 hash, k2, k3, k4, k5). Consider
	 * scenarios with filters as follows,
	 * * (k1 = 5 and k2 = 10 and k3 > 15) : Prefix equality followed by
	 *   inequality filters on one column.
	 *    * numIndexResultTuples = selectivity(all_filters) * index_tuples
	 *    * num_seeks = 1
	 *    * num_nexts = numIndexResultTuples - 1
	 * * (k1 = 5 and k2 > 10 and k3 > 15 and k4 > 20) : Prefix
	 *   inequality filters on multiple columns
	 *    * Out of all matching rows, for each tuple matching the filters on k2
	 *      and k3, we need to seek to first tuple matching filter on k4.
	 *       * numIndexResultTuples = selectivity(all_filters) * index _tuples
	 *       * num_seeks = selectivity(k2 > 10, k3 > 15) * numIndexResultTuples
	 *       * num_nexts = numIndexResultTuples - num_seeks
	 * * (k1 = 5 and k2 > 10 and k4 > 20) : Skip scan filter
	 *   * We must seek for each row matching filter on k1 and k2, and for all
	 *	   distinct values of k3. For each row matching filter on k4, we will
	 *	   use nexts.
	 *      * numIndexResultTuples = selectivity(all_filters) * index_tuples
	 * 		* num_seeks = selectivity(k1, k2) * distinct_count(k3)
	 *      * num_nexts = selectivity(k4) * numIndexResultTuples
	 * * If a ScalarArrayOpExpr occurs, it will result in seeks for each element
	 *   in array.
	 *    * We multiple num_sa_scans by length of array for each such filter.
	 *    * We divide selectivity by num_sa_scans for above calculations of
	 *      num_nexts.
	 *    * We multiply num_seeks by num_sa_scans.
	 *
	 * Problems with this model:
	 * * Assumption of independence between columns. Estimation of seeks and
	 *   nexts for inequality filters and skip scan filters assume that there is
	 *   no corelation between columns.
	 *
	 * In the following code we rely on the knowledge that the index quals are
	 * given in the order of the index columns.
	 */
	index_bound_quals = NIL;
	prefix_filters = NIL;
	prefix_inequality_filters = NIL;
	skip_scan_filters = NIL;
	index_columns_without_filters = NIL;
	all_filters_are_prefix_with_eq_clause = true;
	num_sa_scans = 1;

	filter_found_for_index_col = false;
	skip_scan_needed = false;
	found_saop = false;
	found_is_null_op = false;
	index_col = 0;
	numIndexColumnsWithPrefixInequalityFilters = 0;
	numPrefixInequalityFilterOnIndexColumn = (int*) palloc(sizeof(int) * index->nkeycolumns);
	foreach(lc, qinfos)
	{
		IndexQualInfo *qinfo = (IndexQualInfo *) lfirst(lc);
		RestrictInfo *rinfo = qinfo->rinfo;
		Expr	   *clause = rinfo->clause;
		Oid			clause_op;
		int			op_strategy;

		while (index_col != qinfo->indexcol)
		{
			/* Beginning of a new column's quals */
			if (!filter_found_for_index_col)
			{
				all_filters_are_prefix_with_eq_clause = false;
				index_columns_without_filters =
					lappend_int(index_columns_without_filters, index_col);
				skip_scan_needed = true;
			}
			filter_found_for_index_col = false;
			numPrefixInequalityFilterOnIndexColumn[index_col] = 0;
			index_col++;
		}

		if (IsA(clause, ScalarArrayOpExpr))
		{
			int			alength = estimate_array_length(qinfo->other_operand);

			filter_found_for_index_col = true;
			all_filters_are_prefix_with_eq_clause = false;
			found_saop = true;
			/* count up number of SA scans induced by index_bound_quals only */
			if (alength > 1)
				num_sa_scans *= alength;
		}
		else if (IsA(clause, NullTest))
		{
			NullTest   *nt = (NullTest *) clause;

			if (nt->nulltesttype == IS_NULL)
			{
				filter_found_for_index_col = true;
				found_is_null_op = true;
			}
		}

		/*
		 * We would need to commute the clause_op if not varonleft, except
		 * that we only care if it's equality or not, so that refinement is
		 * unnecessary.
		 */
		clause_op = qinfo->clause_op;

		/* check for equality operator */
		if (OidIsValid(clause_op))
		{
			op_strategy =
				get_op_opfamily_strategy(clause_op, index->opfamily[index_col]);
			Assert(op_strategy != 0);	/* not a member of opfamily?? */
			if (op_strategy == BTEqualStrategyNumber)
			{
				filter_found_for_index_col = true;
				if (IsA(qinfo->other_operand, YbBatchedExpr))
				{
					all_filters_are_prefix_with_eq_clause = false;
					found_saop = true;
					/* count up number of SA scans induced by index_bound_quals only */
					num_sa_scans *= yb_batch_expr_size(root,
													   baserel->relid,
													   qinfo->other_operand);
				}
				if (skip_scan_needed)
				{
					skip_scan_filters = lappend(skip_scan_filters, rinfo);
				}
				else
				{
					prefix_filters = lappend(prefix_filters, rinfo);
				}
			}
			else if (op_strategy == BTLessEqualStrategyNumber ||
					 op_strategy == BTLessStrategyNumber ||
					 op_strategy == BTGreaterEqualStrategyNumber ||
					 op_strategy == BTGreaterStrategyNumber)
			{
				filter_found_for_index_col = true;
				/* Query planner should not propose index scan if there exists */
				/* an inequality filter on the hash columns. */
				all_filters_are_prefix_with_eq_clause = false;
				if (numPrefixInequalityFilterOnIndexColumn[index_col] == 0)
					++numIndexColumnsWithPrefixInequalityFilters;
				++numPrefixInequalityFilterOnIndexColumn[index_col];
				Assert(index_col >= index->nhashcolumns);
				if (skip_scan_needed)
				{
					skip_scan_filters = lappend(skip_scan_filters, rinfo);
				}
				else
				{
					prefix_inequality_filters =
						lappend(prefix_inequality_filters, rinfo);
					prefix_filters =
						lappend(prefix_filters, rinfo);
				}
			}
			else
			{
				all_filters_are_prefix_with_eq_clause = false;
			}
		}
		else
		{
			all_filters_are_prefix_with_eq_clause = false;
		}

		index_bound_quals = lappend(index_bound_quals, rinfo);
	}

	rte = planner_rt_fetch(index->rel->relid, root);
	Assert(rte->rtekind == RTE_RELATION);
	baserel_oid = rte->relid;

	/*
	 * Compute the index lookup costs.
	 * If index is unique and we found an '=' clause for each column, we can
	 * just assume num_index_tuples = 1 and skip the expensive
	 * clauselist_selectivity calculations.
	 */
	if (index->unique &&
		index_col > 0 &&
		index_col == index->nkeycolumns - 1 &&
		all_filters_are_prefix_with_eq_clause &&
		!found_saop &&
		!found_is_null_op)
	{
		num_seeks = 1;
		num_nexts = 0;
		num_index_tuples = 1;
		index_selectivity = 1.0 / index->rel->tuples;
	}
	else
	{
		List	   *selectivityQuals;

		/*
		 * If the index is partial, AND the index predicate with the
		 * index-bound quals to produce a more accurate idea of the number of
		 * rows covered by the bound conditions.
		 */
		selectivityQuals = add_predicate_to_quals(index, index_bound_quals);

		index_selectivity =
			clauselist_selectivity(root, selectivityQuals, index->rel->relid, JOIN_INNER, NULL);
		num_index_tuples =
			clamp_row_est(index_selectivity * index->rel->tuples);

		/*
		 * If query has a ScalarArrayOpExpr, we would need to seek to each value
		 * the array.
		 * eg. SELECT k1 FROM t WHERE k1 IN [1, 2, 3, ..., 1024];
		 *     Assume k1 is primary key. This would required 1024 seeks in the
		 *     index.
		 * eg. SELECT * FROM t WHERE k1 IN [1, 2, 3, ..., 1024] and k2 >= 10;
		 *     Assume (k1, k2) is the primary key. Here we would seek to each
		 *     value of k1 in the array and k2 = 10 and call next for values of
		 *     k2.
		 *
		 * For computing the number of seeks and scans in various scenarios, we
		 * treat the IN [] expression as equality filter by dividing the
		 * num_index_tuples by num_sa_scans. We count the number of seeks and
		 * nexts. We then multiply the number of seeks and nexts by num_sa_scans.
		 */
		num_index_tuples_without_sa = ceil(num_index_tuples / num_sa_scans);

		/**
		 * Based on the types of filters, estimate the number of seeks and
		 * nexts.
		 */
		if (!skip_scan_needed)
		{
			if (numIndexColumnsWithPrefixInequalityFilters <= 1)
			{
				num_seeks = 1;
				num_nexts = num_index_tuples_without_sa - num_seeks;
				if (num_nexts < 0)
					num_nexts = 0;
			}
			else
			{
				/* Remove inequality filters on the last index columns */
				for (int i = index->nkeycolumns - 1; i >= 0; --i)
				{
					if (numPrefixInequalityFilterOnIndexColumn[i] > 0)
					{
						for (int j = 0; j < numPrefixInequalityFilterOnIndexColumn[i]; ++j)
						{
							prefix_inequality_filters =
								list_delete_cell(prefix_inequality_filters,
												 list_tail(prefix_inequality_filters),
												 list_nth_cell(prefix_inequality_filters,
															   list_length(prefix_inequality_filters) - 2));
						}
						break;
					}
				}
				Selectivity selectivityInequalityFilters =
				clauselist_selectivity(root, prefix_inequality_filters,
									   index->rel->relid, JOIN_INNER, NULL);

				num_seeks = clamp_row_est(selectivityInequalityFilters *
										  num_index_tuples_without_sa);
				num_nexts = num_index_tuples_without_sa - num_seeks;
				if (num_nexts < 0)
					num_nexts = 0;
			}
		}
		else
		{
			Selectivity selectivity_prefix_filters =
				clauselist_selectivity(root, prefix_filters, index->rel->relid, JOIN_INNER, NULL);
			Selectivity selectivity_skip_scan_filters =
				clauselist_selectivity(root, skip_scan_filters, index->rel->relid, JOIN_INNER, NULL);

			double num_seeks_multiplier = 1.0;
			double num_nexts_multiplier = 1.0;
			foreach(lc, index_columns_without_filters)
			{
				int			index_col = lfirst_int(lc);
				double 		ndistinct =
					get_attdistinctcount(baserel_oid, index->indexkeys[index_col]);
				if (ndistinct < 0)
				{
					ndistinct *= -1 * index->rel->tuples;
				}

				if (lnext(lc) == NULL)
				{
					/*
					 * If this is the last column without a filter, the next
					 * matching key may be found with next in the next 3 rows,
					 * instead of seek.
					 */
					if (ndistinct < index->rel->tuples / 3)
						num_seeks_multiplier *= ndistinct;
					else
						num_nexts_multiplier *= index->rel->tuples;
				}
				else
				{
					num_seeks_multiplier *= ndistinct;
				}
			}

			num_seeks =
				selectivity_prefix_filters * num_index_tuples_without_sa *
				num_seeks_multiplier;
			num_nexts =
				selectivity_prefix_filters * num_index_tuples_without_sa *
				num_nexts_multiplier;

			num_nexts +=
				selectivity_skip_scan_filters * num_index_tuples_without_sa;
		}
		if (found_saop)
		{
			num_seeks *= num_sa_scans;
			num_nexts *= num_sa_scans;
		}
	}

	path->estimated_num_nexts = num_nexts;
	path->estimated_num_seeks = num_seeks;

	/**
	 * LSM index seek and next costs
	 */
	per_merge_cost = num_key_value_pairs_per_tuple *
		yb_docdb_merge_cpu_cycles * cpu_operator_cost;
	per_seek_cost = 0;

	if (index->rel->tuples > 0)
	{
		per_seek_cost = yb_get_lsm_seek_cost(index->rel->tuples,
											 num_key_value_pairs_per_tuple,
											 num_sst_files) +
						per_merge_cost;
	}
	per_next_cost = (yb_docdb_next_cpu_cycles * cpu_operator_cost) +
					per_merge_cost;

	if (path->indexscandir == BackwardScanDirection)
	{
		per_next_cost *= yb_backward_seek_cost_factor;
	}

	index_startup_cost += per_seek_cost;
	index_total_cost +=
		num_seeks * per_seek_cost + num_nexts * per_next_cost;

	/**
	 * DocDB must execute index filter on each row. An overhead is added due to
	 * context switching between PG and DocDB.
	 */
	cost_qual_eval(&qual_cost, index_bound_quals, root);
	Cost		per_tuple_qual_cost =
		qual_cost.per_tuple +
		(yb_docdb_remote_filter_overhead_cycles * cpu_operator_cost);

	index_startup_cost += qual_cost.startup;
	index_total_cost += per_tuple_qual_cost * num_index_tuples;

	/**
	 * Compute disk fetch costs. We make following assumptions.
	 * 1. The number of index pages actually fetched is based on selectivity of
	 *    the filter.
	 * 2. Ratio of index pages fetched at random and in sequence is same as the
	 *    ratio of seeks to nexts.
	 * 3. `cost_index` uses `loop_count` for estimating the effect of caching
	 *    when the index is rescanned. For now, we assume that tables
	 *    need to be fetched once and remain in cache. We should reconsider this
	 *    in future.
	 */
	rte = planner_rt_fetch(index->rel->relid, root);
	Assert(rte->rtekind == RTE_RELATION);
	baserel_oid = rte->relid;
	index_tuple_width = yb_get_index_tuple_width(index,
												 baserel_oid,
												 is_primary_index);

	index_total_pages = 
		ceil(index->rel->tuples * index_tuple_width / YB_DEFAULT_DOCDB_BLOCK_SIZE);
	index_pages_fetched = clamp_row_est(index_selectivity * index_total_pages);
	index_random_pages_fetched =
		ceil(num_seeks / (num_seeks + num_nexts)) * index_pages_fetched;
	index_sequential_pages_fetched =
		index_pages_fetched - index_random_pages_fetched;

	index_total_cost += index_random_pages_fetched * yb_random_block_cost;
	index_total_cost += index_sequential_pages_fetched * yb_seq_block_cost;

	path->indextotalcost = index_total_cost;
	path->indexselectivity = index_selectivity;

	/* all costs for touching index itself included here */
	startup_cost += index_startup_cost;
	run_cost += index_total_cost - index_startup_cost;

	index_tuples_fetched = clamp_row_est(index_selectivity * baserel->tuples);

	if (!is_primary_index && !index_only)
	{
		/* Baserel Lookup costs */
		int32		baserel_tuple_width = 0;
		Oid 		basereloid = planner_rt_fetch(baserel->relid, root)->relid;
		Cost		baserel_per_seek_cost = 0.0;
		/* TODO: Plug here the actual number of key-value pairs per tuple */
		int			num_key_value_pairs_per_tuple_baserel =
			YB_DEFAULT_NUM_KEY_VALUE_PAIRS_PER_TUPLE;
		/* TODO: Plug here the actual number of SST files for this index */
		int			num_sst_files_baserel = YB_DEFAULT_NUM_SST_FILES_PER_TABLE;

		if (baserel->tuples > 1)
		{
			baserel_per_seek_cost =
				yb_get_lsm_seek_cost(baserel->tuples,
									 num_key_value_pairs_per_tuple_baserel,
									 num_sst_files_baserel) +
				per_merge_cost;
		}

		index_correlation = yb_get_index_correlation(root, index);
		/* After seeking to the first key, DocDB tries to find the next key
		 * by performing `next` operation 3 times. If the key is not found,
		 * it resorts to `seek` for the next key. Here we try to model this
		 * optimization.
		 */
		int			num_baserel_seeks;
		int			num_baserel_nexts;
		if (path->indexscandir == BackwardScanDirection ||
			skip_scan_needed)
		{
			num_baserel_seeks = num_index_tuples;
			num_baserel_nexts = 0;
		}
		else if (index_correlation > 0.5)
		{
			/* If correlation is high, lets assume that we would need the same
			 * number of seeks and nexts as the index.
			 */
			num_baserel_seeks = num_seeks;
			num_baserel_nexts = num_nexts;
		}
		else
		{
			/* If selectivity is high, we expect to find the next
		 	 * key with `next` operations. If selectivity is low, we must use
			 * `seek` often.
			 */
			if (index_selectivity > 0.5)
			{
				/* We assume only one seek will be needed. */
				num_baserel_seeks = 1;
				num_baserel_nexts = num_index_tuples;
			}
			else if (index_selectivity > 0.25)
			{
				/* We assume that half of the lookups would need a seek */
				/* operation */
				num_baserel_seeks = ceil(num_index_tuples / 2);
				num_baserel_nexts = floor(num_index_tuples / 2);
			}
			else
			{
				/* Each lookup would require a seek */
				num_baserel_seeks = num_index_tuples;
				num_baserel_nexts = 0;
			}
		}

		startup_cost += baserel_per_seek_cost;
		run_cost += (baserel_per_seek_cost * num_baserel_seeks) +
		            (per_next_cost * num_baserel_nexts);

		baserel_tuple_width = yb_get_relation_data_width(baserel, basereloid);

		int	num_docdb_blocks_fetched =
			ceil(index_tuples_fetched * baserel_tuple_width / YB_DEFAULT_DOCDB_BLOCK_SIZE);
		run_cost += num_docdb_blocks_fetched * yb_random_block_cost;
	}

	/* Non index filters will be executed as remote and local filters. */
	foreach(lc, qpquals)
	{
		RestrictInfo *ri = lfirst_node(RestrictInfo, lc);

		if (ri->yb_pushable)
		{
			pushed_down_clauses = lappend(pushed_down_clauses, ri);
		}
		else
		{
			local_clauses = lappend(local_clauses, ri);
		}
	}

	cost_qual_eval(&qual_cost, pushed_down_clauses, root);
	startup_cost += qual_cost.startup;
	run_cost +=
		(qual_cost.per_tuple + list_length(pushed_down_clauses) *
		 yb_docdb_remote_filter_overhead_cycles *
		 cpu_operator_cost) *
		index_tuples_fetched;

	remote_filtered_rows =
		clamp_row_est(index_tuples_fetched *
					  clauselist_selectivity(root, pushed_down_clauses,
											 baserel->relid, JOIN_INNER, NULL));

	run_cost += yb_compute_result_transfer_cost(remote_filtered_rows,
												path->path.pathtarget->width);

	/* Local filter costs */
	cost_qual_eval(&qual_cost, local_clauses, root);
	startup_cost += qual_cost.startup;
	run_cost += qual_cost.per_tuple * remote_filtered_rows;

	/* tlist eval costs are paid per output row, not per tuple scanned */
	startup_cost += path->path.pathtarget->cost.startup;
	cpu_run_cost += path->path.pathtarget->cost.per_tuple * path->path.rows;

	run_cost += cpu_run_cost;

	path->path.startup_cost = startup_cost;
	path->path.total_cost = startup_cost + run_cost;
}<|MERGE_RESOLUTION|>--- conflicted
+++ resolved
@@ -82,11 +82,8 @@
 #include "executor/executor.h"
 #include "executor/nodeAgg.h"
 #include "executor/nodeHash.h"
-<<<<<<< HEAD
 #include "executor/nodeMemoize.h"
-=======
 #include "executor/ybcExpr.h"
->>>>>>> fc3e8796
 #include "miscadmin.h"
 #include "nodes/makefuncs.h"
 #include "nodes/nodeFuncs.h"
@@ -98,7 +95,6 @@
 #include "optimizer/placeholder.h"
 #include "optimizer/plancat.h"
 #include "optimizer/planmain.h"
-#include "optimizer/predtest.h"
 #include "optimizer/restrictinfo.h"
 #include "parser/parsetree.h"
 #include "utils/lsyscache.h"
@@ -120,20 +116,19 @@
 #define APPEND_CPU_COST_MULTIPLIER 0.5
 
 /*
-<<<<<<< HEAD
  * Maximum value for row estimates.  We cap row estimates to this to help
  * ensure that costs based on these estimates remain within the range of what
  * double can represent.  add_path() wouldn't act sanely given infinite or NaN
  * cost values.
  */
 #define MAXIMUM_ROWCOUNT 1e100
-=======
+
+/*
  * Total size of the hidden columns in each relation.
  */
 #define HIDDEN_COLUMNS_SIZE 4
 
 #define MEGA 1048576
->>>>>>> fc3e8796
 
 double		seq_page_cost = DEFAULT_SEQ_PAGE_COST;
 double		random_page_cost = DEFAULT_RANDOM_PAGE_COST;
@@ -233,6 +228,7 @@
 static double page_size(double tuples, int width);
 static double get_parallel_divisor(Path *path);
 
+
 /*
  * clamp_row_est
  *		Force a row-count estimate to a sane value.
@@ -256,7 +252,6 @@
 	return nrows;
 }
 
-<<<<<<< HEAD
 /*
  * clamp_cardinality_to_long
  *		Cast a Cardinality value to a sane long value.
@@ -284,8 +279,6 @@
 }
 
 
-=======
->>>>>>> fc3e8796
 /*
  * cost_seqscan
  *	  Determines and returns the cost of scanning a relation sequentially.
@@ -861,15 +854,8 @@
 
 		if (rinfo->pseudoconstant)
 			continue;			/* we may drop pseudoconstants here */
-<<<<<<< HEAD
 		if (is_redundant_with_indexclauses(rinfo, indexclauses))
 			continue;			/* dup or derived from same EquivalenceClass */
-=======
-		if (list_member_ptr(indexquals, rinfo))
-			continue;			/* simple duplicate */
-		if (is_redundant_derived_clause(rinfo, indexquals))
-			continue;			/* derived from same EquivalenceClass */
->>>>>>> fc3e8796
 
 		Assert(list_length(rinfo->yb_batched_rinfo) <= 2);
 		if (rinfo->yb_batched_rinfo &&
@@ -6740,6 +6726,11 @@
 yb_cost_index(IndexPath *path, PlannerInfo *root, double loop_count,
 			  bool partial_path)
 {
+#ifdef YB_TODO
+	/*
+	 * Gaurav: this function needs changes to work with pg15.  Particularly,
+	 * deconstruct_indexquals no longer exists
+	 */
 	IndexOptInfo *index = path->indexinfo;
 	Relation	index_rel = RelationIdGetRelation(path->indexinfo->indexoid);
 	bool		is_primary_index = index_rel->rd_index->indisprimary;
@@ -6813,16 +6804,16 @@
 		/* qpquals come from the rel's restriction clauses and ppi_clauses */
 		qpquals = list_concat(
 							  extract_nonindex_conditions(path->indexinfo->indrestrictinfo,
-														  path->indexquals),
+														  path->indexclauses),
 							  extract_nonindex_conditions(path->path.param_info->ppi_clauses,
-														  path->indexquals));
+														  path->indexclauses));
 	}
 	else
 	{
 		path->path.rows = baserel->rows;
 		/* qpquals come from just the rel's restriction clauses */
 		qpquals = extract_nonindex_conditions(path->indexinfo->indrestrictinfo,
-											  path->indexquals);
+											  path->indexclauses);
 	}
 
 	if (!enable_indexscan)
@@ -7359,4 +7350,5 @@
 
 	path->path.startup_cost = startup_cost;
 	path->path.total_cost = startup_cost + run_cost;
+#endif
 }