/*-------------------------------------------------------------------------
 *
 * walsender.c
 *
 * The WAL sender process (walsender) is new as of Postgres 9.0. It takes
 * care of sending XLOG from the primary server to a single recipient.
 * (Note that there can be more than one walsender process concurrently.)
 * It is started by the postmaster when the walreceiver of a standby server
 * connects to the primary server and requests XLOG streaming replication.
 *
 * A walsender is similar to a regular backend, ie. there is a one-to-one
 * relationship between a connection and a walsender process, but instead
 * of processing SQL queries, it understands a small set of special
 * replication-mode commands. The START_REPLICATION command begins streaming
 * WAL to the client. While streaming, the walsender keeps reading XLOG
 * records from the disk and sends them to the standby server over the
 * COPY protocol, until either side ends the replication by exiting COPY
 * mode (or until the connection is closed).
 *
 * Normal termination is by SIGTERM, which instructs the walsender to
 * close the connection and exit(0) at the next convenient moment. Emergency
 * termination is by SIGQUIT; like any backend, the walsender will simply
 * abort and exit on SIGQUIT. A close of the connection and a FATAL error
 * are treated as not a crash but approximately normal termination;
 * the walsender will exit quickly without sending any more XLOG records.
 *
 * If the server is shut down, checkpointer sends us
 * PROCSIG_WALSND_INIT_STOPPING after all regular backends have exited.  If
 * the backend is idle or runs an SQL query this causes the backend to
 * shutdown, if logical replication is in progress all existing WAL records
 * are processed followed by a shutdown.  Otherwise this causes the walsender
 * to switch to the "stopping" state. In this state, the walsender will reject
 * any further replication commands. The checkpointer begins the shutdown
 * checkpoint once all walsenders are confirmed as stopping. When the shutdown
 * checkpoint finishes, the postmaster sends us SIGUSR2. This instructs
 * walsender to send any outstanding WAL, including the shutdown checkpoint
 * record, wait for it to be replicated to the standby, and then exit.
 *
 *
 * Portions Copyright (c) 2010-2022, PostgreSQL Global Development Group
 *
 * IDENTIFICATION
 *	  src/backend/replication/walsender.c
 *
 *-------------------------------------------------------------------------
 */
#include "postgres.h"

#include <signal.h>
#include <unistd.h>

#include "access/printtup.h"
#include "access/timeline.h"
#include "access/transam.h"
#include "access/xact.h"
#include "access/xlog_internal.h"
#include "access/xlogreader.h"
#include "access/xlogrecovery.h"
#include "access/xlogutils.h"
#include "backup/basebackup.h"
#include "catalog/pg_authid.h"
#include "catalog/pg_type.h"
#include "commands/dbcommands.h"
#include "commands/defrem.h"
#include "funcapi.h"
#include "libpq/libpq.h"
#include "libpq/pqformat.h"
#include "miscadmin.h"
#include "nodes/replnodes.h"
#include "pgstat.h"
#include "postmaster/interrupt.h"
#include "replication/decode.h"
#include "replication/logical.h"
#include "replication/slot.h"
#include "replication/snapbuild.h"
#include "replication/syncrep.h"
#include "replication/walreceiver.h"
#include "replication/walsender.h"
#include "replication/walsender_private.h"
#include "storage/condition_variable.h"
#include "storage/fd.h"
#include "storage/ipc.h"
#include "storage/pmsignal.h"
#include "storage/proc.h"
#include "storage/procarray.h"
#include "tcop/dest.h"
#include "tcop/tcopprot.h"
#include "utils/acl.h"
#include "utils/builtins.h"
#include "utils/guc.h"
#include "utils/memutils.h"
#include "utils/pg_lsn.h"
#include "utils/portal.h"
#include "utils/ps_status.h"
#include "utils/timeout.h"
#include "utils/timestamp.h"

/* YB includes. */
#include "pg_yb_utils.h"

/*
 * Maximum data payload in a WAL data message.  Must be >= XLOG_BLCKSZ.
 *
 * We don't have a good idea of what a good value would be; there's some
 * overhead per message in both walsender and walreceiver, but on the other
 * hand sending large batches makes walsender less responsive to signals
 * because signals are checked only between messages.  128kB (with
 * default 8k blocks) seems like a reasonable guess for now.
 */
#define MAX_SEND_SIZE (XLOG_BLCKSZ * 16)

/* Array of WalSnds in shared memory */
WalSndCtlData *WalSndCtl = NULL;

/* My slot in the shared memory array */
WalSnd	   *MyWalSnd = NULL;

/* Global state */
bool		am_walsender = false;	/* Am I a walsender process? */
bool		am_cascading_walsender = false; /* Am I cascading WAL to another
											 * standby? */
bool		am_db_walsender = false;	/* Connected to a database? */

/* User-settable parameters for walsender */
int			max_wal_senders = 0;	/* the maximum number of concurrent
									 * walsenders */
int			wal_sender_timeout = 60 * 1000; /* maximum time to send one WAL
											 * data message */
bool		log_replication_commands = false;

/*
 * State for WalSndWakeupRequest
 */
bool		wake_wal_senders = false;

/*
 * xlogreader used for replication.  Note that a WAL sender doing physical
 * replication does not need xlogreader to read WAL, but it needs one to
 * keep a state of its work.
 */
static XLogReaderState *xlogreader = NULL;

/*
 * These variables keep track of the state of the timeline we're currently
 * sending. sendTimeLine identifies the timeline. If sendTimeLineIsHistoric,
 * the timeline is not the latest timeline on this server, and the server's
 * history forked off from that timeline at sendTimeLineValidUpto.
 */
static TimeLineID sendTimeLine = 0;
static TimeLineID sendTimeLineNextTLI = 0;
static bool sendTimeLineIsHistoric = false;
static XLogRecPtr sendTimeLineValidUpto = InvalidXLogRecPtr;

/*
 * How far have we sent WAL already? This is also advertised in
 * MyWalSnd->sentPtr.  (Actually, this is the next WAL location to send.)
 */
static XLogRecPtr sentPtr = InvalidXLogRecPtr;

/* Buffers for constructing outgoing messages and processing reply messages. */
static StringInfoData output_message;
static StringInfoData reply_message;
static StringInfoData tmpbuf;

/* Timestamp of last ProcessRepliesIfAny(). */
static TimestampTz last_processing = 0;

/*
 * Timestamp of last ProcessRepliesIfAny() that saw a reply from the
 * standby. Set to 0 if wal_sender_timeout doesn't need to be active.
 */
static TimestampTz last_reply_timestamp = 0;

/* Have we sent a heartbeat message asking for reply, since last reply? */
static bool waiting_for_ping_response = false;

/*
 * While streaming WAL in Copy mode, streamingDoneSending is set to true
 * after we have sent CopyDone. We should not send any more CopyData messages
 * after that. streamingDoneReceiving is set to true when we receive CopyDone
 * from the other end. When both become true, it's time to exit Copy mode.
 */
static bool streamingDoneSending;
static bool streamingDoneReceiving;

/* Are we there yet? */
static bool WalSndCaughtUp = false;

/* Flags set by signal handlers for later service in main loop */
static volatile sig_atomic_t got_SIGUSR2 = false;
static volatile sig_atomic_t got_STOPPING = false;

/*
 * This is set while we are streaming. When not set
 * PROCSIG_WALSND_INIT_STOPPING signal will be handled like SIGTERM. When set,
 * the main loop is responsible for checking got_STOPPING and terminating when
 * it's set (after streaming any remaining WAL).
 */
static volatile sig_atomic_t replication_active = false;

static LogicalDecodingContext *logical_decoding_ctx = NULL;

/* A sample associating a WAL location with the time it was written. */
typedef struct
{
	XLogRecPtr	lsn;
	TimestampTz time;
} WalTimeSample;

/* The size of our buffer of time samples. */
#define LAG_TRACKER_BUFFER_SIZE 8192

/* A mechanism for tracking replication lag. */
typedef struct
{
	XLogRecPtr	last_lsn;
	WalTimeSample buffer[LAG_TRACKER_BUFFER_SIZE];
	int			write_head;
	int			read_heads[NUM_SYNC_REP_WAIT_MODE];
	WalTimeSample last_read[NUM_SYNC_REP_WAIT_MODE];
} LagTracker;

static LagTracker *lag_tracker;

/* Signal handlers */
static void WalSndLastCycleHandler(SIGNAL_ARGS);

/* Prototypes for private functions */
typedef void (*WalSndSendDataCallback) (void);
static void WalSndLoop(WalSndSendDataCallback send_data);
static void InitWalSenderSlot(void);
static void WalSndKill(int code, Datum arg);
static void WalSndShutdown(void) pg_attribute_noreturn();
static void XLogSendPhysical(void);
static void XLogSendLogical(void);
static void WalSndDone(WalSndSendDataCallback send_data);
static XLogRecPtr GetStandbyFlushRecPtr(TimeLineID *tli);
static void IdentifySystem(void);
static void ReadReplicationSlot(ReadReplicationSlotCmd *cmd);
static void CreateReplicationSlot(CreateReplicationSlotCmd *cmd);
static void DropReplicationSlot(DropReplicationSlotCmd *cmd);
static void StartReplication(StartReplicationCmd *cmd);
static void StartLogicalReplication(StartReplicationCmd *cmd);
static void ProcessStandbyMessage(void);
static void ProcessStandbyReplyMessage(void);
static void ProcessStandbyHSFeedbackMessage(void);
static void ProcessRepliesIfAny(void);
static void ProcessPendingWrites(void);
static void WalSndKeepalive(bool requestReply, XLogRecPtr writePtr);
static void WalSndKeepaliveIfNecessary(void);
static void WalSndCheckTimeOut(void);
static long WalSndComputeSleeptime(TimestampTz now);
static void WalSndWait(uint32 socket_events, long timeout, uint32 wait_event);
static void WalSndPrepareWrite(LogicalDecodingContext *ctx, XLogRecPtr lsn, TransactionId xid, bool last_write);
static void WalSndWriteData(LogicalDecodingContext *ctx, XLogRecPtr lsn, TransactionId xid, bool last_write);
static void WalSndUpdateProgress(LogicalDecodingContext *ctx, XLogRecPtr lsn, TransactionId xid,
								 bool skipped_xact);
static XLogRecPtr WalSndWaitForWal(XLogRecPtr loc);
static void LagTrackerWrite(XLogRecPtr lsn, TimestampTz local_flush_time);
static TimeOffset LagTrackerRead(int head, XLogRecPtr lsn, TimestampTz now);
static bool TransactionIdInRecentPast(TransactionId xid, uint32 epoch);

static void WalSndSegmentOpen(XLogReaderState *state, XLogSegNo nextSegNo,
							  TimeLineID *tli_p);


/* Initialize walsender process before entering the main command loop */
void
InitWalSender(void)
{
	am_cascading_walsender = RecoveryInProgress();

	/* Create a per-walsender data structure in shared memory */
	InitWalSenderSlot();

	/*
	 * We don't currently need any ResourceOwner in a walsender process, but
	 * if we did, we could call CreateAuxProcessResourceOwner here.
	 */

	/*
	 * Let postmaster know that we're a WAL sender. Once we've declared us as
	 * a WAL sender process, postmaster will let us outlive the bgwriter and
	 * kill us last in the shutdown sequence, so we get a chance to stream all
	 * remaining WAL at shutdown, including the shutdown checkpoint. Note that
	 * there's no going back, and we mustn't write any WAL records after this.
	 */
	MarkPostmasterChildWalSender();
	SendPostmasterSignal(PMSIGNAL_ADVANCE_STATE_MACHINE);

	/*
	 * If the client didn't specify a database to connect to, show in PGPROC
	 * that our advertised xmin should affect vacuum horizons in all
	 * databases.  This allows physical replication clients to send hot
	 * standby feedback that will delay vacuum cleanup in all databases.
	 */
	if (MyDatabaseId == InvalidOid)
	{
		Assert(MyProc->xmin == InvalidTransactionId);
		LWLockAcquire(ProcArrayLock, LW_EXCLUSIVE);
		MyProc->statusFlags |= PROC_AFFECTS_ALL_HORIZONS;
		ProcGlobal->statusFlags[MyProc->pgxactoff] = MyProc->statusFlags;
		LWLockRelease(ProcArrayLock);
	}

	/* Initialize empty timestamp buffer for lag tracking. */
	lag_tracker = MemoryContextAllocZero(TopMemoryContext, sizeof(LagTracker));
}

/*
 * Clean up after an error.
 *
 * WAL sender processes don't use transactions like regular backends do.
 * This function does any cleanup required after an error in a WAL sender
 * process, similar to what transaction abort does in a regular backend.
 */
void
WalSndErrorCleanup(void)
{
	LWLockReleaseAll();
	ConditionVariableCancelSleep();
	pgstat_report_wait_end();

	if (xlogreader != NULL && xlogreader->seg.ws_file >= 0)
		wal_segment_close(xlogreader);

	if (MyReplicationSlot != NULL)
		ReplicationSlotRelease();

	ReplicationSlotCleanup();

	replication_active = false;

	/*
	 * If there is a transaction in progress, it will clean up our
	 * ResourceOwner, but if a replication command set up a resource owner
	 * without a transaction, we've got to clean that up now.
	 */
	if (!IsTransactionOrTransactionBlock())
		WalSndResourceCleanup(false);

	if (got_STOPPING || got_SIGUSR2)
		proc_exit(0);

	/* Revert back to startup state */
	WalSndSetState(WALSNDSTATE_STARTUP);
}

/*
 * Clean up any ResourceOwner we created.
 */
void
WalSndResourceCleanup(bool isCommit)
{
	ResourceOwner resowner;

	if (CurrentResourceOwner == NULL)
		return;

	/*
	 * Deleting CurrentResourceOwner is not allowed, so we must save a pointer
	 * in a local variable and clear it first.
	 */
	resowner = CurrentResourceOwner;
	CurrentResourceOwner = NULL;

	/* Now we can release resources and delete it. */
	ResourceOwnerRelease(resowner,
						 RESOURCE_RELEASE_BEFORE_LOCKS, isCommit, true);
	ResourceOwnerRelease(resowner,
						 RESOURCE_RELEASE_LOCKS, isCommit, true);
	ResourceOwnerRelease(resowner,
						 RESOURCE_RELEASE_AFTER_LOCKS, isCommit, true);
	ResourceOwnerDelete(resowner);
}

/*
 * Handle a client's connection abort in an orderly manner.
 */
static void
WalSndShutdown(void)
{
	/*
	 * Reset whereToSendOutput to prevent ereport from attempting to send any
	 * more messages to the standby.
	 */
	if (whereToSendOutput == DestRemote)
		whereToSendOutput = DestNone;

	proc_exit(0);
	abort();					/* keep the compiler quiet */
}

/*
 * Handle the IDENTIFY_SYSTEM command.
 */
static void
IdentifySystem(void)
{
	char		sysid[32];
	char		xloc[MAXFNAMELEN];
	XLogRecPtr	logptr;
	char	   *dbname = NULL;
	DestReceiver *dest;
	TupOutputState *tstate;
	TupleDesc	tupdesc;
	Datum		values[4];
	bool		nulls[4];
	TimeLineID	currTLI;

	/*
	 * Reply with a result set with one row, four columns. First col is system
	 * ID, second is timeline ID, third is current xlog location and the
	 * fourth contains the database name if we are connected to one.
	 */

	snprintf(sysid, sizeof(sysid), UINT64_FORMAT,
			 GetSystemIdentifier());

	am_cascading_walsender = RecoveryInProgress();
	if (am_cascading_walsender)
		logptr = GetStandbyFlushRecPtr(&currTLI);
	else
		logptr = GetFlushRecPtr(&currTLI);

	snprintf(xloc, sizeof(xloc), "%X/%X", LSN_FORMAT_ARGS(logptr));

	if (MyDatabaseId != InvalidOid)
	{
		MemoryContext cur = GetCurrentMemoryContext();

		/* syscache access needs a transaction env. */
		StartTransactionCommand();
		/* make dbname live outside TX context */
		MemoryContextSwitchTo(cur);
		dbname = get_database_name(MyDatabaseId);
		CommitTransactionCommand();
		/* CommitTransactionCommand switches to TopMemoryContext */
		MemoryContextSwitchTo(cur);
	}

	dest = CreateDestReceiver(DestRemoteSimple);
	MemSet(nulls, false, sizeof(nulls));

	/* need a tuple descriptor representing four columns */
	tupdesc = CreateTemplateTupleDesc(4);
	TupleDescInitBuiltinEntry(tupdesc, (AttrNumber) 1, "systemid",
							  TEXTOID, -1, 0);
	TupleDescInitBuiltinEntry(tupdesc, (AttrNumber) 2, "timeline",
							  INT4OID, -1, 0);
	TupleDescInitBuiltinEntry(tupdesc, (AttrNumber) 3, "xlogpos",
							  TEXTOID, -1, 0);
	TupleDescInitBuiltinEntry(tupdesc, (AttrNumber) 4, "dbname",
							  TEXTOID, -1, 0);

	/* prepare for projection of tuples */
	tstate = begin_tup_output_tupdesc(dest, tupdesc, &TTSOpsVirtual);

	/* column 1: system identifier */
	values[0] = CStringGetTextDatum(sysid);

	/* column 2: timeline */
	values[1] = Int32GetDatum(currTLI);

	/* column 3: wal location */
	values[2] = CStringGetTextDatum(xloc);

	/* column 4: database name, or NULL if none */
	if (dbname)
		values[3] = CStringGetTextDatum(dbname);
	else
		nulls[3] = true;

	/* send it to dest */
	do_tup_output(tstate, values, nulls);

	end_tup_output(tstate);
}

/* Handle READ_REPLICATION_SLOT command */
static void
ReadReplicationSlot(ReadReplicationSlotCmd *cmd)
{
#define READ_REPLICATION_SLOT_COLS 3
	ReplicationSlot *slot;
	DestReceiver *dest;
	TupOutputState *tstate;
	TupleDesc	tupdesc;
	Datum		values[READ_REPLICATION_SLOT_COLS];
	bool		nulls[READ_REPLICATION_SLOT_COLS];

	tupdesc = CreateTemplateTupleDesc(READ_REPLICATION_SLOT_COLS);
	TupleDescInitBuiltinEntry(tupdesc, (AttrNumber) 1, "slot_type",
							  TEXTOID, -1, 0);
	TupleDescInitBuiltinEntry(tupdesc, (AttrNumber) 2, "restart_lsn",
							  TEXTOID, -1, 0);
	/* TimeLineID is unsigned, so int4 is not wide enough. */
	TupleDescInitBuiltinEntry(tupdesc, (AttrNumber) 3, "restart_tli",
							  INT8OID, -1, 0);

	MemSet(values, 0, READ_REPLICATION_SLOT_COLS * sizeof(Datum));
	MemSet(nulls, true, READ_REPLICATION_SLOT_COLS * sizeof(bool));

	LWLockAcquire(ReplicationSlotControlLock, LW_SHARED);
	slot = SearchNamedReplicationSlot(cmd->slotname, false);
	if (slot == NULL || !slot->in_use)
	{
		LWLockRelease(ReplicationSlotControlLock);
	}
	else
	{
		ReplicationSlot slot_contents;
		int			i = 0;

		/* Copy slot contents while holding spinlock */
		SpinLockAcquire(&slot->mutex);
		slot_contents = *slot;
		SpinLockRelease(&slot->mutex);
		LWLockRelease(ReplicationSlotControlLock);

		if (OidIsValid(slot_contents.data.database))
			ereport(ERROR,
					errcode(ERRCODE_FEATURE_NOT_SUPPORTED),
					errmsg("cannot use %s with a logical replication slot",
						   "READ_REPLICATION_SLOT"));

		/* slot type */
		values[i] = CStringGetTextDatum("physical");
		nulls[i] = false;
		i++;

		/* start LSN */
		if (!XLogRecPtrIsInvalid(slot_contents.data.restart_lsn))
		{
			char		xloc[64];

			snprintf(xloc, sizeof(xloc), "%X/%X",
					 LSN_FORMAT_ARGS(slot_contents.data.restart_lsn));
			values[i] = CStringGetTextDatum(xloc);
			nulls[i] = false;
		}
		i++;

		/* timeline this WAL was produced on */
		if (!XLogRecPtrIsInvalid(slot_contents.data.restart_lsn))
		{
			TimeLineID	slots_position_timeline;
			TimeLineID	current_timeline;
			List	   *timeline_history = NIL;

			/*
			 * While in recovery, use as timeline the currently-replaying one
			 * to get the LSN position's history.
			 */
			if (RecoveryInProgress())
				(void) GetXLogReplayRecPtr(&current_timeline);
			else
				current_timeline = GetWALInsertionTimeLine();

			timeline_history = readTimeLineHistory(current_timeline);
			slots_position_timeline = tliOfPointInHistory(slot_contents.data.restart_lsn,
														  timeline_history);
			values[i] = Int64GetDatum((int64) slots_position_timeline);
			nulls[i] = false;
		}
		i++;

		Assert(i == READ_REPLICATION_SLOT_COLS);
	}

	dest = CreateDestReceiver(DestRemoteSimple);
	tstate = begin_tup_output_tupdesc(dest, tupdesc, &TTSOpsVirtual);
	do_tup_output(tstate, values, nulls);
	end_tup_output(tstate);
}


/*
 * Handle TIMELINE_HISTORY command.
 */
static void
SendTimeLineHistory(TimeLineHistoryCmd *cmd)
{
	StringInfoData buf;
	char		histfname[MAXFNAMELEN];
	char		path[MAXPGPATH];
	int			fd;
	off_t		histfilelen;
	off_t		bytesleft;
	Size		len;

	/*
	 * Reply with a result set with one row, and two columns. The first col is
	 * the name of the history file, 2nd is the contents.
	 */

	TLHistoryFileName(histfname, cmd->timeline);
	TLHistoryFilePath(path, cmd->timeline);

	/* Send a RowDescription message */
	pq_beginmessage(&buf, 'T');
	pq_sendint16(&buf, 2);		/* 2 fields */

	/* first field */
	pq_sendstring(&buf, "filename");	/* col name */
	pq_sendint32(&buf, 0);		/* table oid */
	pq_sendint16(&buf, 0);		/* attnum */
	pq_sendint32(&buf, TEXTOID);	/* type oid */
	pq_sendint16(&buf, -1);		/* typlen */
	pq_sendint32(&buf, 0);		/* typmod */
	pq_sendint16(&buf, 0);		/* format code */

	/* second field */
	pq_sendstring(&buf, "content"); /* col name */
	pq_sendint32(&buf, 0);		/* table oid */
	pq_sendint16(&buf, 0);		/* attnum */
	pq_sendint32(&buf, TEXTOID);	/* type oid */
	pq_sendint16(&buf, -1);		/* typlen */
	pq_sendint32(&buf, 0);		/* typmod */
	pq_sendint16(&buf, 0);		/* format code */
	pq_endmessage(&buf);

	/* Send a DataRow message */
	pq_beginmessage(&buf, 'D');
	pq_sendint16(&buf, 2);		/* # of columns */
	len = strlen(histfname);
	pq_sendint32(&buf, len);	/* col1 len */
	pq_sendbytes(&buf, histfname, len);

	fd = OpenTransientFile(path, O_RDONLY | PG_BINARY);
	if (fd < 0)
		ereport(ERROR,
				(errcode_for_file_access(),
				 errmsg("could not open file \"%s\": %m", path)));

	/* Determine file length and send it to client */
	histfilelen = lseek(fd, 0, SEEK_END);
	if (histfilelen < 0)
		ereport(ERROR,
				(errcode_for_file_access(),
				 errmsg("could not seek to end of file \"%s\": %m", path)));
	if (lseek(fd, 0, SEEK_SET) != 0)
		ereport(ERROR,
				(errcode_for_file_access(),
				 errmsg("could not seek to beginning of file \"%s\": %m", path)));

	pq_sendint32(&buf, histfilelen);	/* col2 len */

	bytesleft = histfilelen;
	while (bytesleft > 0)
	{
		PGAlignedBlock rbuf;
		int			nread;

		pgstat_report_wait_start(WAIT_EVENT_WALSENDER_TIMELINE_HISTORY_READ);
		nread = read(fd, rbuf.data, sizeof(rbuf));
		pgstat_report_wait_end();
		if (nread < 0)
			ereport(ERROR,
					(errcode_for_file_access(),
					 errmsg("could not read file \"%s\": %m",
							path)));
		else if (nread == 0)
			ereport(ERROR,
					(errcode(ERRCODE_DATA_CORRUPTED),
					 errmsg("could not read file \"%s\": read %d of %zu",
							path, nread, (Size) bytesleft)));

		pq_sendbytes(&buf, rbuf.data, nread);
		bytesleft -= nread;
	}

	if (CloseTransientFile(fd) != 0)
		ereport(ERROR,
				(errcode_for_file_access(),
				 errmsg("could not close file \"%s\": %m", path)));

	pq_endmessage(&buf);
}

/*
 * Handle START_REPLICATION command.
 *
 * At the moment, this never returns, but an ereport(ERROR) will take us back
 * to the main loop.
 */
static void
StartReplication(StartReplicationCmd *cmd)
{
	StringInfoData buf;
	XLogRecPtr	FlushPtr;
	TimeLineID	FlushTLI;

	/* create xlogreader for physical replication */
	xlogreader =
		XLogReaderAllocate(wal_segment_size, NULL,
						   XL_ROUTINE(.segment_open = WalSndSegmentOpen,
									  .segment_close = wal_segment_close),
						   NULL);

	if (!xlogreader)
		ereport(ERROR,
				(errcode(ERRCODE_OUT_OF_MEMORY),
				 errmsg("out of memory"),
				 errdetail("Failed while allocating a WAL reading processor.")));

	/*
	 * We assume here that we're logging enough information in the WAL for
	 * log-shipping, since this is checked in PostmasterMain().
	 *
	 * NOTE: wal_level can only change at shutdown, so in most cases it is
	 * difficult for there to be WAL data that we can still see that was
	 * written at wal_level='minimal'.
	 */

	if (cmd->slotname)
	{
		ReplicationSlotAcquire(cmd->slotname, true);
		if (SlotIsLogical(MyReplicationSlot))
			ereport(ERROR,
					(errcode(ERRCODE_OBJECT_NOT_IN_PREREQUISITE_STATE),
					 errmsg("cannot use a logical replication slot for physical replication")));

		/*
		 * We don't need to verify the slot's restart_lsn here; instead we
		 * rely on the caller requesting the starting point to use.  If the
		 * WAL segment doesn't exist, we'll fail later.
		 */
	}

	/*
	 * Select the timeline. If it was given explicitly by the client, use
	 * that. Otherwise use the timeline of the last replayed record.
	 */
	am_cascading_walsender = RecoveryInProgress();
	if (am_cascading_walsender)
		FlushPtr = GetStandbyFlushRecPtr(&FlushTLI);
	else
		FlushPtr = GetFlushRecPtr(&FlushTLI);

	if (cmd->timeline != 0)
	{
		XLogRecPtr	switchpoint;

		sendTimeLine = cmd->timeline;
		if (sendTimeLine == FlushTLI)
		{
			sendTimeLineIsHistoric = false;
			sendTimeLineValidUpto = InvalidXLogRecPtr;
		}
		else
		{
			List	   *timeLineHistory;

			sendTimeLineIsHistoric = true;

			/*
			 * Check that the timeline the client requested exists, and the
			 * requested start location is on that timeline.
			 */
			timeLineHistory = readTimeLineHistory(FlushTLI);
			switchpoint = tliSwitchPoint(cmd->timeline, timeLineHistory,
										 &sendTimeLineNextTLI);
			list_free_deep(timeLineHistory);

			/*
			 * Found the requested timeline in the history. Check that
			 * requested startpoint is on that timeline in our history.
			 *
			 * This is quite loose on purpose. We only check that we didn't
			 * fork off the requested timeline before the switchpoint. We
			 * don't check that we switched *to* it before the requested
			 * starting point. This is because the client can legitimately
			 * request to start replication from the beginning of the WAL
			 * segment that contains switchpoint, but on the new timeline, so
			 * that it doesn't end up with a partial segment. If you ask for
			 * too old a starting point, you'll get an error later when we
			 * fail to find the requested WAL segment in pg_wal.
			 *
			 * XXX: we could be more strict here and only allow a startpoint
			 * that's older than the switchpoint, if it's still in the same
			 * WAL segment.
			 */
			if (!XLogRecPtrIsInvalid(switchpoint) &&
				switchpoint < cmd->startpoint)
			{
				ereport(ERROR,
						(errmsg("requested starting point %X/%X on timeline %u is not in this server's history",
								LSN_FORMAT_ARGS(cmd->startpoint),
								cmd->timeline),
						 errdetail("This server's history forked from timeline %u at %X/%X.",
								   cmd->timeline,
								   LSN_FORMAT_ARGS(switchpoint))));
			}
			sendTimeLineValidUpto = switchpoint;
		}
	}
	else
	{
		sendTimeLine = FlushTLI;
		sendTimeLineValidUpto = InvalidXLogRecPtr;
		sendTimeLineIsHistoric = false;
	}

	streamingDoneSending = streamingDoneReceiving = false;

	/* If there is nothing to stream, don't even enter COPY mode */
	if (!sendTimeLineIsHistoric || cmd->startpoint < sendTimeLineValidUpto)
	{
		/*
		 * When we first start replication the standby will be behind the
		 * primary. For some applications, for example synchronous
		 * replication, it is important to have a clear state for this initial
		 * catchup mode, so we can trigger actions when we change streaming
		 * state later. We may stay in this state for a long time, which is
		 * exactly why we want to be able to monitor whether or not we are
		 * still here.
		 */
		WalSndSetState(WALSNDSTATE_CATCHUP);

		/* Send a CopyBothResponse message, and start streaming */
		pq_beginmessage(&buf, 'W');
		pq_sendbyte(&buf, 0);
		pq_sendint16(&buf, 0);
		pq_endmessage(&buf);
		pq_flush();

		/*
		 * Don't allow a request to stream from a future point in WAL that
		 * hasn't been flushed to disk in this server yet.
		 */
		if (FlushPtr < cmd->startpoint)
		{
			ereport(ERROR,
					(errmsg("requested starting point %X/%X is ahead of the WAL flush position of this server %X/%X",
							LSN_FORMAT_ARGS(cmd->startpoint),
							LSN_FORMAT_ARGS(FlushPtr))));
		}

		/* Start streaming from the requested point */
		sentPtr = cmd->startpoint;

		/* Initialize shared memory status, too */
		SpinLockAcquire(&MyWalSnd->mutex);
		MyWalSnd->sentPtr = sentPtr;
		SpinLockRelease(&MyWalSnd->mutex);

		SyncRepInitConfig();

		/* Main loop of walsender */
		replication_active = true;

		WalSndLoop(XLogSendPhysical);

		replication_active = false;
		if (got_STOPPING)
			proc_exit(0);
		WalSndSetState(WALSNDSTATE_STARTUP);

		Assert(streamingDoneSending && streamingDoneReceiving);
	}

	if (cmd->slotname)
		ReplicationSlotRelease();

	/*
	 * Copy is finished now. Send a single-row result set indicating the next
	 * timeline.
	 */
	if (sendTimeLineIsHistoric)
	{
		char		startpos_str[8 + 1 + 8 + 1];
		DestReceiver *dest;
		TupOutputState *tstate;
		TupleDesc	tupdesc;
		Datum		values[2];
		bool		nulls[2];

		snprintf(startpos_str, sizeof(startpos_str), "%X/%X",
				 LSN_FORMAT_ARGS(sendTimeLineValidUpto));

		dest = CreateDestReceiver(DestRemoteSimple);
		MemSet(nulls, false, sizeof(nulls));

		/*
		 * Need a tuple descriptor representing two columns. int8 may seem
		 * like a surprising data type for this, but in theory int4 would not
		 * be wide enough for this, as TimeLineID is unsigned.
		 */
		tupdesc = CreateTemplateTupleDesc(2);
		TupleDescInitBuiltinEntry(tupdesc, (AttrNumber) 1, "next_tli",
								  INT8OID, -1, 0);
		TupleDescInitBuiltinEntry(tupdesc, (AttrNumber) 2, "next_tli_startpos",
								  TEXTOID, -1, 0);

		/* prepare for projection of tuple */
		tstate = begin_tup_output_tupdesc(dest, tupdesc, &TTSOpsVirtual);

		values[0] = Int64GetDatum((int64) sendTimeLineNextTLI);
		values[1] = CStringGetTextDatum(startpos_str);

		/* send it to dest */
		do_tup_output(tstate, values, nulls);

		end_tup_output(tstate);
	}

	/* Send CommandComplete message */
	EndReplicationCommand("START_STREAMING");
}

/*
 * XLogReaderRoutine->page_read callback for logical decoding contexts, as a
 * walsender process.
 *
 * Inside the walsender we can do better than read_local_xlog_page,
 * which has to do a plain sleep/busy loop, because the walsender's latch gets
 * set every time WAL is flushed.
 */
static int
logical_read_xlog_page(XLogReaderState *state, XLogRecPtr targetPagePtr, int reqLen,
					   XLogRecPtr targetRecPtr, char *cur_page)
{
	XLogRecPtr	flushptr;
	int			count;
	WALReadError errinfo;
	XLogSegNo	segno;
	TimeLineID	currTLI = GetWALInsertionTimeLine();

	/*
	 * Since logical decoding is only permitted on a primary server, we know
	 * that the current timeline ID can't be changing any more. If we did this
	 * on a standby, we'd have to worry about the values we compute here
	 * becoming invalid due to a promotion or timeline change.
	 */
	XLogReadDetermineTimeline(state, targetPagePtr, reqLen, currTLI);
	sendTimeLineIsHistoric = (state->currTLI != currTLI);
	sendTimeLine = state->currTLI;
	sendTimeLineValidUpto = state->currTLIValidUntil;
	sendTimeLineNextTLI = state->nextTLI;

	/* make sure we have enough WAL available */
	flushptr = WalSndWaitForWal(targetPagePtr + reqLen);

	/* fail if not (implies we are going to shut down) */
	if (flushptr < targetPagePtr + reqLen)
		return -1;

	if (targetPagePtr + XLOG_BLCKSZ <= flushptr)
		count = XLOG_BLCKSZ;	/* more than one block available */
	else
		count = flushptr - targetPagePtr;	/* part of the page available */

	/* now actually read the data, we know it's there */
	if (!WALRead(state,
				 cur_page,
				 targetPagePtr,
				 XLOG_BLCKSZ,
				 state->seg.ws_tli, /* Pass the current TLI because only
									 * WalSndSegmentOpen controls whether new
									 * TLI is needed. */
				 &errinfo))
		WALReadRaiseError(&errinfo);

	/*
	 * After reading into the buffer, check that what we read was valid. We do
	 * this after reading, because even though the segment was present when we
	 * opened it, it might get recycled or removed while we read it. The
	 * read() succeeds in that case, but the data we tried to read might
	 * already have been overwritten with new WAL records.
	 */
	XLByteToSeg(targetPagePtr, segno, state->segcxt.ws_segsize);
	CheckXLogRemoved(segno, state->seg.ws_tli);

	return count;
}

/*
 * Process extra options given to CREATE_REPLICATION_SLOT.
 */
static void
parseCreateReplSlotOptions(CreateReplicationSlotCmd *cmd,
						   bool *reserve_wal,
						   CRSSnapshotAction *snapshot_action,
						   bool *two_phase)
{
	ListCell   *lc;
	bool		snapshot_action_given = false;
	bool		reserve_wal_given = false;
	bool		two_phase_given = false;

	/* Parse options */
	foreach(lc, cmd->options)
	{
		DefElem    *defel = (DefElem *) lfirst(lc);

		if (strcmp(defel->defname, "snapshot") == 0)
		{
			char	   *action;

			if (snapshot_action_given || cmd->kind != REPLICATION_KIND_LOGICAL)
				ereport(ERROR,
						(errcode(ERRCODE_SYNTAX_ERROR),
						 errmsg("conflicting or redundant options")));

			action = defGetString(defel);
			snapshot_action_given = true;

			if (strcmp(action, "export") == 0)
				*snapshot_action = CRS_EXPORT_SNAPSHOT;
			else if (strcmp(action, "nothing") == 0)
				*snapshot_action = CRS_NOEXPORT_SNAPSHOT;
			else if (strcmp(action, "use") == 0)
				*snapshot_action = CRS_USE_SNAPSHOT;
			else
				ereport(ERROR,
						(errcode(ERRCODE_INVALID_PARAMETER_VALUE),
						 errmsg("unrecognized value for CREATE_REPLICATION_SLOT option \"%s\": \"%s\"",
								defel->defname, action)));
		}
		else if (strcmp(defel->defname, "reserve_wal") == 0)
		{
			if (reserve_wal_given || cmd->kind != REPLICATION_KIND_PHYSICAL)
				ereport(ERROR,
						(errcode(ERRCODE_SYNTAX_ERROR),
						 errmsg("conflicting or redundant options")));

			reserve_wal_given = true;
			*reserve_wal = defGetBoolean(defel);
		}
		else if (strcmp(defel->defname, "two_phase") == 0)
		{
			if (two_phase_given || cmd->kind != REPLICATION_KIND_LOGICAL)
				ereport(ERROR,
						(errcode(ERRCODE_SYNTAX_ERROR),
						 errmsg("conflicting or redundant options")));
			two_phase_given = true;
			*two_phase = defGetBoolean(defel);
		}
		else
			elog(ERROR, "unrecognized option: %s", defel->defname);
	}
}

/*
 * Create a new replication slot.
 */
static void
CreateReplicationSlot(CreateReplicationSlotCmd *cmd)
{
	if (IsYugaByteEnabled() && !yb_enable_replication_commands)
		ereport(ERROR,
				(errcode(ERRCODE_INVALID_PARAMETER_VALUE),
				 errmsg("CreateReplicationSlot is unavailable"),
				 errdetail("yb_enable_replication_commands is false or a "
				 		   "system upgrade is in progress")));

	const char *snapshot_name = NULL;
	char		xloc[MAXFNAMELEN];
	char	   *slot_name;
	bool		reserve_wal = false;
	bool		two_phase = false;
	CRSSnapshotAction snapshot_action = CRS_EXPORT_SNAPSHOT;
	DestReceiver *dest;
	TupOutputState *tstate;
	TupleDesc	tupdesc;
	Datum		values[4];
	bool		nulls[4];

	Assert(!MyReplicationSlot);

<<<<<<< HEAD
	parseCreateReplSlotOptions(cmd, &reserve_wal, &snapshot_action, &two_phase);
=======
	/*
	 * Exporting a snapshot is not supported yet. So we change the default for
	 * YSQL. A valid default is needed because drivers such as the Java JDBC
	 * driver do not allow chosing the snapshot action during creation of a
	 * replication slot. The only action available to the user is the default
	 * action, so it must work.
	 */
	if (IsYugaByteEnabled())
		snapshot_action = CRS_USE_SNAPSHOT;

	parseCreateReplSlotOptions(cmd, &reserve_wal, &snapshot_action);

	/* setup state for XLogReadPage */
	sendTimeLineIsHistoric = false;
	sendTimeLine = ThisTimeLineID;
>>>>>>> 769e2a5b

	if (cmd->kind == REPLICATION_KIND_PHYSICAL)
	{
		if (IsYugaByteEnabled())
			ereport(ERROR,
					(errcode(ERRCODE_FEATURE_NOT_SUPPORTED),
					 errmsg("YSQL only supports logical replication slots")));

		ReplicationSlotCreate(cmd->slotname, false,
							  cmd->temporary ? RS_TEMPORARY : RS_PERSISTENT,
							  false);
	}
	else
	{
		CheckLogicalDecodingRequirements();

		/*
		 * Only create replication slot after all the validation is done. This
		 * is because creating a replication slot requires going to yb-master
		 * which is expensive.
		 */
<<<<<<< HEAD
		ReplicationSlotCreate(cmd->slotname, true,
							  cmd->temporary ? RS_TEMPORARY : RS_EPHEMERAL,
							  two_phase);
=======
		if (!IsYugaByteEnabled())
		{
			/*
			 * Initially create persistent slot as ephemeral - that allows us to
			 * nicely handle errors during initialization because it'll get
			 * dropped if this transaction fails. We'll make it persistent at
			 * the end. Temporary slots can be created as temporary from
			 * beginning as they get dropped on error as well.
			 */
			ReplicationSlotCreate(cmd->slotname, true,
								  cmd->temporary ? RS_TEMPORARY : RS_EPHEMERAL);
		}
>>>>>>> 769e2a5b
	}

	if (cmd->kind == REPLICATION_KIND_LOGICAL)
	{
		LogicalDecodingContext *ctx;
		bool		need_full_snapshot = false;

		/*
		 * Do options check early so that we can bail before calling the
		 * DecodingContextFindStartpoint which can take long time.
		 */
		if (snapshot_action == CRS_EXPORT_SNAPSHOT)
		{
			if (IsYugaByteEnabled())
				ereport(ERROR,
						(errcode(ERRCODE_FEATURE_NOT_SUPPORTED),
						 errmsg("Exporting snapshot is not yet supported")));

			if (IsTransactionBlock())
				ereport(ERROR,
				/*- translator: %s is a CREATE_REPLICATION_SLOT statement */
						(errmsg("%s must not be called inside a transaction",
								"CREATE_REPLICATION_SLOT ... (SNAPSHOT 'export')")));

			need_full_snapshot = true;
		}

		/* 
		 * YB has its own snapshot mechanism that does not require the command
		 * to be created within a transaction, so we disable these checks here.
		 */
		else if (snapshot_action == CRS_USE_SNAPSHOT && !IsYugaByteEnabled())
		{
			if (!IsTransactionBlock())
				ereport(ERROR,
				/*- translator: %s is a CREATE_REPLICATION_SLOT statement */
						(errmsg("%s must be called inside a transaction",
								"CREATE_REPLICATION_SLOT ... (SNAPSHOT 'use')")));

			if (XactIsoLevel != XACT_REPEATABLE_READ)
				ereport(ERROR,
				/*- translator: %s is a CREATE_REPLICATION_SLOT statement */
						(errmsg("%s must be called in REPEATABLE READ isolation mode transaction",
								"CREATE_REPLICATION_SLOT ... (SNAPSHOT 'use')")));

			if (FirstSnapshotSet)
				ereport(ERROR,
				/*- translator: %s is a CREATE_REPLICATION_SLOT statement */
						(errmsg("%s must be called before any query",
								"CREATE_REPLICATION_SLOT ... (SNAPSHOT 'use')")));

			if (IsSubTransaction())
				ereport(ERROR,
				/*- translator: %s is a CREATE_REPLICATION_SLOT statement */
						(errmsg("%s must not be called in a subtransaction",
								"CREATE_REPLICATION_SLOT ... (SNAPSHOT 'use')")));

			need_full_snapshot = true;
		}

<<<<<<< HEAD
		ctx = CreateInitDecodingContext(cmd->plugin, NIL, need_full_snapshot,
										InvalidXLogRecPtr,
										XL_ROUTINE(.page_read = logical_read_xlog_page,
												   .segment_open = WalSndSegmentOpen,
												   .segment_close = wal_segment_close),
										WalSndPrepareWrite, WalSndWriteData,
										WalSndUpdateProgress);
=======
		if (IsYugaByteEnabled())
		{
			if (cmd->plugin == NULL || 
				strcmp(cmd->plugin, YB_OUTPUT_PLUGIN) != 0)
				ereport(ERROR,
						(errcode(ERRCODE_INVALID_PARAMETER_VALUE),
						 errmsg("invalid output plugin"),
						 errdetail("Only yboutput plugin is supported")));
>>>>>>> 769e2a5b

			if (cmd->temporary)
				ereport(ERROR,
						(errcode(ERRCODE_FEATURE_NOT_SUPPORTED),
					 	 errmsg("Temporary replication slot is not yet"
						 		" supported"),
					 	 errhint("See https://github.com/yugabyte/yugabyte-db/"
							 	 "issues/19263. React with thumbs up to raise"
								 " its priority")));

			ReplicationSlotCreate(cmd->slotname, true, RS_PERSISTENT);

			/*
			 * Signal that we don't need the timeout mechanism. We're just
			 * creating the replication slot and don't yet accept feedback
			 * messages or send keepalives. As we possibly need to wait for
			 * further WAL the walsender would otherwise possibly be killed too
			 * soon.
			 */
			last_reply_timestamp = 0;
		}

		if (!IsYugaByteEnabled())
		{
			ctx = CreateInitDecodingContext(cmd->plugin, NIL, need_full_snapshot,
								logical_read_xlog_page,
								WalSndPrepareWrite, WalSndWriteData,
								WalSndUpdateProgress);
			
			/*
			 * Signal that we don't need the timeout mechanism. We're just
			 * creating the replication slot and don't yet accept feedback
			 * messages or send keepalives. As we possibly need to wait for
			 * further WAL the walsender would otherwise possibly be killed too
			 * soon.
			 */
			last_reply_timestamp = 0;

			/* build initial snapshot, might take a while */
			DecodingContextFindStartpoint(ctx);

			/*
			 * Export or use the snapshot if we've been asked to do so.
			 *
			 * NB. We will convert the snapbuild.c kind of snapshot to normal
			 * snapshot when doing this.
			 */
			if (snapshot_action == CRS_EXPORT_SNAPSHOT)
			{
				snapshot_name = SnapBuildExportSnapshot(ctx->snapshot_builder);
			}
			else if (snapshot_action == CRS_USE_SNAPSHOT)
			{
				Snapshot	snap;

				snap = SnapBuildInitialSnapshot(ctx->snapshot_builder);
				RestoreTransactionSnapshot(snap, MyProc);
			}

			/* don't need the decoding context anymore */
			FreeDecodingContext(ctx);
		
			if (!cmd->temporary)
				ReplicationSlotPersist();
		}
	}
	else if (cmd->kind == REPLICATION_KIND_PHYSICAL && reserve_wal)
	{
		ReplicationSlotReserveWal();

		ReplicationSlotMarkDirty();

		/* Write this slot to disk if it's a permanent one. */
		if (!cmd->temporary)
			ReplicationSlotSave();
	}

<<<<<<< HEAD
	snprintf(xloc, sizeof(xloc), "%X/%X",
			 LSN_FORMAT_ARGS(MyReplicationSlot->data.confirmed_flush));
=======
	/* 
	 * Send "0/0" as the consistent wal location instead of a NULL value. This
	 * is so that the drivers which have a NULL check on the value continue to
	 * work. 
	 */
	if (IsYugaByteEnabled())
		snprintf(xloc, sizeof(xloc), "%X/%X", 0, 0);
	else
		snprintf(xloc, sizeof(xloc), "%X/%X",
				 (uint32) (MyReplicationSlot->data.confirmed_flush >> 32),
				 (uint32) MyReplicationSlot->data.confirmed_flush);
>>>>>>> 769e2a5b

	dest = CreateDestReceiver(DestRemoteSimple);
	MemSet(nulls, false, sizeof(nulls));

	/*----------
	 * Need a tuple descriptor representing four columns:
	 * - first field: the slot name
	 * - second field: LSN at which we became consistent
	 * - third field: exported snapshot's name
	 * - fourth field: output plugin
	 *----------
	 */
	tupdesc = CreateTemplateTupleDesc(4);
	TupleDescInitBuiltinEntry(tupdesc, (AttrNumber) 1, "slot_name",
							  TEXTOID, -1, 0);
	TupleDescInitBuiltinEntry(tupdesc, (AttrNumber) 2, "consistent_point",
							  TEXTOID, -1, 0);
	TupleDescInitBuiltinEntry(tupdesc, (AttrNumber) 3, "snapshot_name",
							  TEXTOID, -1, 0);
	TupleDescInitBuiltinEntry(tupdesc, (AttrNumber) 4, "output_plugin",
							  TEXTOID, -1, 0);

	/* prepare for projection of tuples */
	tstate = begin_tup_output_tupdesc(dest, tupdesc, &TTSOpsVirtual);

	/* slot_name */
	if (IsYugaByteEnabled())
		slot_name = cmd->slotname;
	else
		slot_name = NameStr(MyReplicationSlot->data.name);
	
	values[0] = CStringGetTextDatum(slot_name);

	/* consistent wal location */
	values[1] = CStringGetTextDatum(xloc);

	/* snapshot name, or NULL if none */
	if (snapshot_name != NULL)
		values[2] = CStringGetTextDatum(snapshot_name);
	else
		nulls[2] = true;

	/* plugin, or NULL if none */
	if (cmd->plugin != NULL)
		values[3] = CStringGetTextDatum(cmd->plugin);
	else
		nulls[3] = true;

	/* send it to dest */
	do_tup_output(tstate, values, nulls);
	end_tup_output(tstate);

	if (!IsYugaByteEnabled())
		ReplicationSlotRelease();
}

/*
 * Get rid of a replication slot that is no longer wanted.
 */
static void
DropReplicationSlot(DropReplicationSlotCmd *cmd)
{
	if (IsYugaByteEnabled() && !yb_enable_replication_commands)
		ereport(ERROR,
				(errcode(ERRCODE_INVALID_PARAMETER_VALUE),
				 errmsg("DropReplicationSlot is unavailable"),
				 errdetail("yb_enable_replication_commands is false or a "
				 		   "system upgrade is in progress")));

	if (IsYugaByteEnabled() && cmd->wait)
		ereport(ERROR, 
				(errcode(ERRCODE_FEATURE_NOT_SUPPORTED),
				 errmsg("Waiting for a replication slot is not yet"
						" supported")));

	ReplicationSlotDrop(cmd->slotname, !cmd->wait);
}

/*
 * Load previously initiated logical slot and prepare for sending data (via
 * WalSndLoop).
 */
static void
StartLogicalReplication(StartReplicationCmd *cmd)
{
	StringInfoData buf;
	QueryCompletion qc;

	/* make sure that our requirements are still fulfilled */
	CheckLogicalDecodingRequirements();

	Assert(!MyReplicationSlot);

	ReplicationSlotAcquire(cmd->slotname, true);

	if (XLogRecPtrIsInvalid(MyReplicationSlot->data.restart_lsn))
		ereport(ERROR,
				(errcode(ERRCODE_OBJECT_NOT_IN_PREREQUISITE_STATE),
				 errmsg("cannot read from logical replication slot \"%s\"",
						cmd->slotname),
				 errdetail("This slot has been invalidated because it exceeded the maximum reserved size.")));

	/*
	 * Force a disconnect, so that the decoding code doesn't need to care
	 * about an eventual switch from running in recovery, to running in a
	 * normal environment. Client code is expected to handle reconnects.
	 */
	if (am_cascading_walsender && !RecoveryInProgress())
	{
		ereport(LOG,
				(errmsg("terminating walsender process after promotion")));
		got_STOPPING = true;
	}

	/*
	 * Create our decoding context, making it start at the previously ack'ed
	 * position.
	 *
	 * Do this before sending a CopyBothResponse message, so that any errors
	 * are reported early.
	 */
	logical_decoding_ctx =
		CreateDecodingContext(cmd->startpoint, cmd->options, false,
							  XL_ROUTINE(.page_read = logical_read_xlog_page,
										 .segment_open = WalSndSegmentOpen,
										 .segment_close = wal_segment_close),
							  WalSndPrepareWrite, WalSndWriteData,
							  WalSndUpdateProgress);
	xlogreader = logical_decoding_ctx->reader;

	WalSndSetState(WALSNDSTATE_CATCHUP);

	/* Send a CopyBothResponse message, and start streaming */
	pq_beginmessage(&buf, 'W');
	pq_sendbyte(&buf, 0);
	pq_sendint16(&buf, 0);
	pq_endmessage(&buf);
	pq_flush();

	/* Start reading WAL from the oldest required WAL. */
	XLogBeginRead(logical_decoding_ctx->reader,
				  MyReplicationSlot->data.restart_lsn);

	/*
	 * Report the location after which we'll send out further commits as the
	 * current sentPtr.
	 */
	sentPtr = MyReplicationSlot->data.confirmed_flush;

	/* Also update the sent position status in shared memory */
	SpinLockAcquire(&MyWalSnd->mutex);
	MyWalSnd->sentPtr = MyReplicationSlot->data.restart_lsn;
	SpinLockRelease(&MyWalSnd->mutex);

	replication_active = true;

	SyncRepInitConfig();

	/* Main loop of walsender */
	WalSndLoop(XLogSendLogical);

	FreeDecodingContext(logical_decoding_ctx);
	ReplicationSlotRelease();

	replication_active = false;
	if (got_STOPPING)
		proc_exit(0);
	WalSndSetState(WALSNDSTATE_STARTUP);

	/* Get out of COPY mode (CommandComplete). */
	SetQueryCompletion(&qc, CMDTAG_COPY, 0);
	EndCommand(&qc, DestRemote, false);
}

/*
 * LogicalDecodingContext 'prepare_write' callback.
 *
 * Prepare a write into a StringInfo.
 *
 * Don't do anything lasting in here, it's quite possible that nothing will be done
 * with the data.
 */
static void
WalSndPrepareWrite(LogicalDecodingContext *ctx, XLogRecPtr lsn, TransactionId xid, bool last_write)
{
	/* can't have sync rep confused by sending the same LSN several times */
	if (!last_write)
		lsn = InvalidXLogRecPtr;

	resetStringInfo(ctx->out);

	pq_sendbyte(ctx->out, 'w');
	pq_sendint64(ctx->out, lsn);	/* dataStart */
	pq_sendint64(ctx->out, lsn);	/* walEnd */

	/*
	 * Fill out the sendtime later, just as it's done in XLogSendPhysical, but
	 * reserve space here.
	 */
	pq_sendint64(ctx->out, 0);	/* sendtime */
}

/*
 * LogicalDecodingContext 'write' callback.
 *
 * Actually write out data previously prepared by WalSndPrepareWrite out to
 * the network. Take as long as needed, but process replies from the other
 * side and check timeouts during that.
 */
static void
WalSndWriteData(LogicalDecodingContext *ctx, XLogRecPtr lsn, TransactionId xid,
				bool last_write)
{
	TimestampTz now;

	/*
	 * Fill the send timestamp last, so that it is taken as late as possible.
	 * This is somewhat ugly, but the protocol is set as it's already used for
	 * several releases by streaming physical replication.
	 */
	resetStringInfo(&tmpbuf);
	now = GetCurrentTimestamp();
	pq_sendint64(&tmpbuf, now);
	memcpy(&ctx->out->data[1 + sizeof(int64) + sizeof(int64)],
		   tmpbuf.data, sizeof(int64));

	/* output previously gathered data in a CopyData packet */
	pq_putmessage_noblock('d', ctx->out->data, ctx->out->len);

	CHECK_FOR_INTERRUPTS();

	/* Try to flush pending output to the client */
	if (pq_flush_if_writable() != 0)
		WalSndShutdown();

	/* Try taking fast path unless we get too close to walsender timeout. */
	if (now < TimestampTzPlusMilliseconds(last_reply_timestamp,
										  wal_sender_timeout / 2) &&
		!pq_is_send_pending())
	{
		return;
	}

	/* If we have pending write here, go to slow path */
	ProcessPendingWrites();
}

/*
 * Wait until there is no pending write. Also process replies from the other
 * side and check timeouts during that.
 */
static void
ProcessPendingWrites(void)
{
	for (;;)
	{
		long		sleeptime;

		/* Check for input from the client */
		ProcessRepliesIfAny();

		/* die if timeout was reached */
		WalSndCheckTimeOut();

		/* Send keepalive if the time has come */
		WalSndKeepaliveIfNecessary();

		if (!pq_is_send_pending())
			break;

		sleeptime = WalSndComputeSleeptime(GetCurrentTimestamp());

		/* Sleep until something happens or we time out */
		WalSndWait(WL_SOCKET_WRITEABLE | WL_SOCKET_READABLE, sleeptime,
				   WAIT_EVENT_WAL_SENDER_WRITE_DATA);

		/* Clear any already-pending wakeups */
		ResetLatch(MyLatch);

		CHECK_FOR_INTERRUPTS();

		/* Process any requests or signals received recently */
		if (ConfigReloadPending)
		{
			ConfigReloadPending = false;
			ProcessConfigFile(PGC_SIGHUP);
			SyncRepInitConfig();
		}

		/* Try to flush pending output to the client */
		if (pq_flush_if_writable() != 0)
			WalSndShutdown();
	}

	/* reactivate latch so WalSndLoop knows to continue */
	SetLatch(MyLatch);
}

/*
 * LogicalDecodingContext 'update_progress' callback.
 *
 * Write the current position to the lag tracker (see XLogSendPhysical).
 *
 * When skipping empty transactions, send a keepalive message if necessary.
 */
static void
WalSndUpdateProgress(LogicalDecodingContext *ctx, XLogRecPtr lsn, TransactionId xid,
					 bool skipped_xact)
{
	static TimestampTz sendTime = 0;
	TimestampTz now = GetCurrentTimestamp();
	bool		pending_writes = false;
	bool		end_xact = ctx->end_xact;

	/*
	 * Track lag no more than once per WALSND_LOGICAL_LAG_TRACK_INTERVAL_MS to
	 * avoid flooding the lag tracker when we commit frequently.
	 *
	 * We don't have a mechanism to get the ack for any LSN other than end
	 * xact LSN from the downstream. So, we track lag only for end of
	 * transaction LSN.
	 */
#define WALSND_LOGICAL_LAG_TRACK_INTERVAL_MS	1000
	if (end_xact && TimestampDifferenceExceeds(sendTime, now,
											   WALSND_LOGICAL_LAG_TRACK_INTERVAL_MS))
	{
		LagTrackerWrite(lsn, now);
		sendTime = now;
	}

	/*
	 * When skipping empty transactions in synchronous replication, we send a
	 * keepalive message to avoid delaying such transactions.
	 *
	 * It is okay to check sync_standbys_defined flag without lock here as in
	 * the worst case we will just send an extra keepalive message when it is
	 * really not required.
	 */
	if (skipped_xact &&
		SyncRepRequested() &&
		((volatile WalSndCtlData *) WalSndCtl)->sync_standbys_defined)
	{
		WalSndKeepalive(false, lsn);

		/* Try to flush pending output to the client */
		if (pq_flush_if_writable() != 0)
			WalSndShutdown();

		/* If we have pending write here, make sure it's actually flushed */
		if (pq_is_send_pending())
			pending_writes = true;
	}

	/*
	 * Process pending writes if any or try to send a keepalive if required.
	 * We don't need to try sending keep alive messages at the transaction end
	 * as that will be done at a later point in time. This is required only
	 * for large transactions where we don't send any changes to the
	 * downstream and the receiver can timeout due to that.
	 */
	if (pending_writes || (!end_xact &&
						   now >= TimestampTzPlusMilliseconds(last_reply_timestamp,
															  wal_sender_timeout / 2)))
		ProcessPendingWrites();
}

/*
 * Wait till WAL < loc is flushed to disk so it can be safely sent to client.
 *
 * Returns end LSN of flushed WAL.  Normally this will be >= loc, but
 * if we detect a shutdown request (either from postmaster or client)
 * we will return early, so caller must always check.
 */
static XLogRecPtr
WalSndWaitForWal(XLogRecPtr loc)
{
	int			wakeEvents;
	static XLogRecPtr RecentFlushPtr = InvalidXLogRecPtr;

	/*
	 * Fast path to avoid acquiring the spinlock in case we already know we
	 * have enough WAL available. This is particularly interesting if we're
	 * far behind.
	 */
	if (RecentFlushPtr != InvalidXLogRecPtr &&
		loc <= RecentFlushPtr)
		return RecentFlushPtr;

	/* Get a more recent flush pointer. */
	if (!RecoveryInProgress())
		RecentFlushPtr = GetFlushRecPtr(NULL);
	else
		RecentFlushPtr = GetXLogReplayRecPtr(NULL);

	for (;;)
	{
		long		sleeptime;

		/* Clear any already-pending wakeups */
		ResetLatch(MyLatch);

		CHECK_FOR_INTERRUPTS();

		/* Process any requests or signals received recently */
		if (ConfigReloadPending)
		{
			ConfigReloadPending = false;
			ProcessConfigFile(PGC_SIGHUP);
			SyncRepInitConfig();
		}

		/* Check for input from the client */
		ProcessRepliesIfAny();

		/*
		 * If we're shutting down, trigger pending WAL to be written out,
		 * otherwise we'd possibly end up waiting for WAL that never gets
		 * written, because walwriter has shut down already.
		 */
		if (got_STOPPING)
			XLogBackgroundFlush();

		/* Update our idea of the currently flushed position. */
		if (!RecoveryInProgress())
			RecentFlushPtr = GetFlushRecPtr(NULL);
		else
			RecentFlushPtr = GetXLogReplayRecPtr(NULL);

		/*
		 * If postmaster asked us to stop, don't wait anymore.
		 *
		 * It's important to do this check after the recomputation of
		 * RecentFlushPtr, so we can send all remaining data before shutting
		 * down.
		 */
		if (got_STOPPING)
			break;

		/*
		 * We only send regular messages to the client for full decoded
		 * transactions, but a synchronous replication and walsender shutdown
		 * possibly are waiting for a later location. So, before sleeping, we
		 * send a ping containing the flush location. If the receiver is
		 * otherwise idle, this keepalive will trigger a reply. Processing the
		 * reply will update these MyWalSnd locations.
		 */
		if (MyWalSnd->flush < sentPtr &&
			MyWalSnd->write < sentPtr &&
			!waiting_for_ping_response)
			WalSndKeepalive(false, InvalidXLogRecPtr);

		/* check whether we're done */
		if (loc <= RecentFlushPtr)
			break;

		/* Waiting for new WAL. Since we need to wait, we're now caught up. */
		WalSndCaughtUp = true;

		/*
		 * Try to flush any pending output to the client.
		 */
		if (pq_flush_if_writable() != 0)
			WalSndShutdown();

		/*
		 * If we have received CopyDone from the client, sent CopyDone
		 * ourselves, and the output buffer is empty, it's time to exit
		 * streaming, so fail the current WAL fetch request.
		 */
		if (streamingDoneReceiving && streamingDoneSending &&
			!pq_is_send_pending())
			break;

		/* die if timeout was reached */
		WalSndCheckTimeOut();

		/* Send keepalive if the time has come */
		WalSndKeepaliveIfNecessary();

		/*
		 * Sleep until something happens or we time out.  Also wait for the
		 * socket becoming writable, if there's still pending output.
		 * Otherwise we might sit on sendable output data while waiting for
		 * new WAL to be generated.  (But if we have nothing to send, we don't
		 * want to wake on socket-writable.)
		 */
		sleeptime = WalSndComputeSleeptime(GetCurrentTimestamp());

		wakeEvents = WL_SOCKET_READABLE;

		if (pq_is_send_pending())
			wakeEvents |= WL_SOCKET_WRITEABLE;

		WalSndWait(wakeEvents, sleeptime, WAIT_EVENT_WAL_SENDER_WAIT_WAL);
	}

	/* reactivate latch so WalSndLoop knows to continue */
	SetLatch(MyLatch);
	return RecentFlushPtr;
}

/*
 * Execute an incoming replication command.
 *
 * Returns true if the cmd_string was recognized as WalSender command, false
 * if not.
 */
bool
exec_replication_command(const char *cmd_string)
{
	int			parse_rc;
	Node	   *cmd_node;
	const char *cmdtag;
	MemoryContext cmd_context;
	MemoryContext old_context;

	/*
	 * If WAL sender has been told that shutdown is getting close, switch its
	 * status accordingly to handle the next replication commands correctly.
	 */
	if (got_STOPPING)
		WalSndSetState(WALSNDSTATE_STOPPING);

	/*
	 * Throw error if in stopping mode.  We need prevent commands that could
	 * generate WAL while the shutdown checkpoint is being written.  To be
	 * safe, we just prohibit all new commands.
	 */
	if (MyWalSnd->state == WALSNDSTATE_STOPPING)
		ereport(ERROR,
				(errcode(ERRCODE_OBJECT_NOT_IN_PREREQUISITE_STATE),
				 errmsg("cannot execute new commands while WAL sender is in stopping mode")));

	/*
	 * CREATE_REPLICATION_SLOT ... LOGICAL exports a snapshot until the next
	 * command arrives. Clean up the old stuff if there's anything.
	 */
	SnapBuildClearExportedSnapshot();

	CHECK_FOR_INTERRUPTS();

	/*
	 * Prepare to parse and execute the command.
	 */
	cmd_context = AllocSetContextCreate(GetCurrentMemoryContext(),
										"Replication command context",
										ALLOCSET_DEFAULT_SIZES);
	old_context = MemoryContextSwitchTo(cmd_context);

	replication_scanner_init(cmd_string);

	/*
	 * Is it a WalSender command?
	 */
	if (!replication_scanner_is_replication_command())
	{
		/* Nope; clean up and get out. */
		replication_scanner_finish();

		MemoryContextSwitchTo(old_context);
		MemoryContextDelete(cmd_context);

		/* XXX this is a pretty random place to make this check */
		if (MyDatabaseId == InvalidOid)
			ereport(ERROR,
					(errcode(ERRCODE_FEATURE_NOT_SUPPORTED),
					 errmsg("cannot execute SQL commands in WAL sender for physical replication")));

		/* Tell the caller that this wasn't a WalSender command. */
		return false;
	}

	/*
	 * Looks like a WalSender command, so parse it.
	 */
	parse_rc = replication_yyparse();
	if (parse_rc != 0)
		ereport(ERROR,
				(errcode(ERRCODE_SYNTAX_ERROR),
				 errmsg_internal("replication command parser returned %d",
								 parse_rc)));
	replication_scanner_finish();

	cmd_node = replication_parse_result;

	/*
	 * Report query to various monitoring facilities.  For this purpose, we
	 * report replication commands just like SQL commands.
	 */
	debug_query_string = cmd_string;

	pgstat_report_activity(STATE_RUNNING, cmd_string);

	/*
	 * Log replication command if log_replication_commands is enabled. Even
	 * when it's disabled, log the command with DEBUG1 level for backward
	 * compatibility.
	 */
	ereport(log_replication_commands ? LOG : DEBUG1,
			(errmsg("received replication command: %s", cmd_string)));

	/*
	 * Disallow replication commands in aborted transaction blocks.
	 */
	if (IsAbortedTransactionBlockState())
		ereport(ERROR,
				(errcode(ERRCODE_IN_FAILED_SQL_TRANSACTION),
				 errmsg("current transaction is aborted, "
						"commands ignored until end of transaction block")));

	CHECK_FOR_INTERRUPTS();

	/*
	 * Allocate buffers that will be used for each outgoing and incoming
	 * message.  We do this just once per command to reduce palloc overhead.
	 */
	initStringInfo(&output_message);
	initStringInfo(&reply_message);
	initStringInfo(&tmpbuf);

	switch (cmd_node->type)
	{
		case T_IdentifySystemCmd:
			cmdtag = "IDENTIFY_SYSTEM";
			set_ps_display(cmdtag);
			IdentifySystem();
			EndReplicationCommand(cmdtag);
			break;

		case T_ReadReplicationSlotCmd:
			cmdtag = "READ_REPLICATION_SLOT";
			set_ps_display(cmdtag);
			ReadReplicationSlot((ReadReplicationSlotCmd *) cmd_node);
			EndReplicationCommand(cmdtag);
			break;

		case T_BaseBackupCmd:
			cmdtag = "BASE_BACKUP";
			set_ps_display(cmdtag);
			PreventInTransactionBlock(true, cmdtag);
			SendBaseBackup((BaseBackupCmd *) cmd_node);
			EndReplicationCommand(cmdtag);
			break;

		case T_CreateReplicationSlotCmd:
			cmdtag = "CREATE_REPLICATION_SLOT";
			set_ps_display(cmdtag);
			CreateReplicationSlot((CreateReplicationSlotCmd *) cmd_node);
			EndReplicationCommand(cmdtag);
			break;

		case T_DropReplicationSlotCmd:
			cmdtag = "DROP_REPLICATION_SLOT";
			set_ps_display(cmdtag);
			DropReplicationSlot((DropReplicationSlotCmd *) cmd_node);
			EndReplicationCommand(cmdtag);
			break;

		case T_StartReplicationCmd:
			{
				if (IsYugaByteEnabled())
					ereport(ERROR,
							(errcode(ERRCODE_FEATURE_NOT_SUPPORTED),
							 errmsg("Consuming changes via Walsender is not yet"
									" supported")));

				StartReplicationCmd *cmd = (StartReplicationCmd *) cmd_node;

				cmdtag = "START_REPLICATION";
				set_ps_display(cmdtag);
				PreventInTransactionBlock(true, cmdtag);

				if (cmd->kind == REPLICATION_KIND_PHYSICAL)
					StartReplication(cmd);
				else
					StartLogicalReplication(cmd);

				/* dupe, but necessary per libpqrcv_endstreaming */
				EndReplicationCommand(cmdtag);

				Assert(xlogreader != NULL);
				break;
			}

		case T_TimeLineHistoryCmd:
			cmdtag = "TIMELINE_HISTORY";
			set_ps_display(cmdtag);
			PreventInTransactionBlock(true, cmdtag);
			SendTimeLineHistory((TimeLineHistoryCmd *) cmd_node);
			EndReplicationCommand(cmdtag);
			break;

		case T_VariableShowStmt:
			{
				DestReceiver *dest = CreateDestReceiver(DestRemoteSimple);
				VariableShowStmt *n = (VariableShowStmt *) cmd_node;

				cmdtag = "SHOW";
				set_ps_display(cmdtag);

				/* syscache access needs a transaction environment */
				StartTransactionCommand();
				GetPGVariable(n->name, dest);
				CommitTransactionCommand();
				EndReplicationCommand(cmdtag);
			}
			break;

		default:
			elog(ERROR, "unrecognized replication command node tag: %u",
				 cmd_node->type);
	}

	/* done */
	MemoryContextSwitchTo(old_context);
	MemoryContextDelete(cmd_context);

<<<<<<< HEAD
	/*
	 * We need not update ps display or pg_stat_activity, because PostgresMain
	 * will reset those to "idle".  But we must reset debug_query_string to
	 * ensure it doesn't become a dangling pointer.
	 */
=======
	/* Send CommandComplete message */
	EndCommand("SELECT", DestRemote);

	/* Report to pgstat that this process is now idle */
	pgstat_report_activity(STATE_IDLE, NULL);
>>>>>>> 769e2a5b
	debug_query_string = NULL;

	return true;
}

/*
 * Process any incoming messages while streaming. Also checks if the remote
 * end has closed the connection.
 */
static void
ProcessRepliesIfAny(void)
{
	unsigned char firstchar;
	int			maxmsglen;
	int			r;
	bool		received = false;

	last_processing = GetCurrentTimestamp();

	/*
	 * If we already received a CopyDone from the frontend, any subsequent
	 * message is the beginning of a new command, and should be processed in
	 * the main processing loop.
	 */
	while (!streamingDoneReceiving)
	{
		pq_startmsgread();
		r = pq_getbyte_if_available(&firstchar);
		if (r < 0)
		{
			/* unexpected error or EOF */
			ereport(COMMERROR,
					(errcode(ERRCODE_PROTOCOL_VIOLATION),
					 errmsg("unexpected EOF on standby connection")));
			proc_exit(0);
		}
		if (r == 0)
		{
			/* no data available without blocking */
			pq_endmsgread();
			break;
		}

		/* Validate message type and set packet size limit */
		switch (firstchar)
		{
			case 'd':
				maxmsglen = PQ_LARGE_MESSAGE_LIMIT;
				break;
			case 'c':
			case 'X':
				maxmsglen = PQ_SMALL_MESSAGE_LIMIT;
				break;
			default:
				ereport(FATAL,
						(errcode(ERRCODE_PROTOCOL_VIOLATION),
						 errmsg("invalid standby message type \"%c\"",
								firstchar)));
				maxmsglen = 0;	/* keep compiler quiet */
				break;
		}

		/* Read the message contents */
		resetStringInfo(&reply_message);
		if (pq_getmessage(&reply_message, maxmsglen))
		{
			ereport(COMMERROR,
					(errcode(ERRCODE_PROTOCOL_VIOLATION),
					 errmsg("unexpected EOF on standby connection")));
			proc_exit(0);
		}

		/* ... and process it */
		switch (firstchar)
		{
				/*
				 * 'd' means a standby reply wrapped in a CopyData packet.
				 */
			case 'd':
				ProcessStandbyMessage();
				received = true;
				break;

				/*
				 * CopyDone means the standby requested to finish streaming.
				 * Reply with CopyDone, if we had not sent that already.
				 */
			case 'c':
				if (!streamingDoneSending)
				{
					pq_putmessage_noblock('c', NULL, 0);
					streamingDoneSending = true;
				}

				streamingDoneReceiving = true;
				received = true;
				break;

				/*
				 * 'X' means that the standby is closing down the socket.
				 */
			case 'X':
				proc_exit(0);

			default:
				Assert(false);	/* NOT REACHED */
		}
	}

	/*
	 * Save the last reply timestamp if we've received at least one reply.
	 */
	if (received)
	{
		last_reply_timestamp = last_processing;
		waiting_for_ping_response = false;
	}
}

/*
 * Process a status update message received from standby.
 */
static void
ProcessStandbyMessage(void)
{
	char		msgtype;

	/*
	 * Check message type from the first byte.
	 */
	msgtype = pq_getmsgbyte(&reply_message);

	switch (msgtype)
	{
		case 'r':
			ProcessStandbyReplyMessage();
			break;

		case 'h':
			ProcessStandbyHSFeedbackMessage();
			break;

		default:
			ereport(COMMERROR,
					(errcode(ERRCODE_PROTOCOL_VIOLATION),
					 errmsg("unexpected message type \"%c\"", msgtype)));
			proc_exit(0);
	}
}

/*
 * Remember that a walreceiver just confirmed receipt of lsn `lsn`.
 */
static void
PhysicalConfirmReceivedLocation(XLogRecPtr lsn)
{
	bool		changed = false;
	ReplicationSlot *slot = MyReplicationSlot;

	Assert(lsn != InvalidXLogRecPtr);
	SpinLockAcquire(&slot->mutex);
	if (slot->data.restart_lsn != lsn)
	{
		changed = true;
		slot->data.restart_lsn = lsn;
	}
	SpinLockRelease(&slot->mutex);

	if (changed)
	{
		ReplicationSlotMarkDirty();
		ReplicationSlotsComputeRequiredLSN();
	}

	/*
	 * One could argue that the slot should be saved to disk now, but that'd
	 * be energy wasted - the worst lost information can do here is give us
	 * wrong information in a statistics view - we'll just potentially be more
	 * conservative in removing files.
	 */
}

/*
 * Regular reply from standby advising of WAL locations on standby server.
 */
static void
ProcessStandbyReplyMessage(void)
{
	XLogRecPtr	writePtr,
				flushPtr,
				applyPtr;
	bool		replyRequested;
	TimeOffset	writeLag,
				flushLag,
				applyLag;
	bool		clearLagTimes;
	TimestampTz now;
	TimestampTz replyTime;

	static bool fullyAppliedLastTime = false;

	/* the caller already consumed the msgtype byte */
	writePtr = pq_getmsgint64(&reply_message);
	flushPtr = pq_getmsgint64(&reply_message);
	applyPtr = pq_getmsgint64(&reply_message);
	replyTime = pq_getmsgint64(&reply_message);
	replyRequested = pq_getmsgbyte(&reply_message);

	if (message_level_is_interesting(DEBUG2))
	{
		char	   *replyTimeStr;

		/* Copy because timestamptz_to_str returns a static buffer */
		replyTimeStr = pstrdup(timestamptz_to_str(replyTime));

		elog(DEBUG2, "write %X/%X flush %X/%X apply %X/%X%s reply_time %s",
			 LSN_FORMAT_ARGS(writePtr),
			 LSN_FORMAT_ARGS(flushPtr),
			 LSN_FORMAT_ARGS(applyPtr),
			 replyRequested ? " (reply requested)" : "",
			 replyTimeStr);

		pfree(replyTimeStr);
	}

	/* See if we can compute the round-trip lag for these positions. */
	now = GetCurrentTimestamp();
	writeLag = LagTrackerRead(SYNC_REP_WAIT_WRITE, writePtr, now);
	flushLag = LagTrackerRead(SYNC_REP_WAIT_FLUSH, flushPtr, now);
	applyLag = LagTrackerRead(SYNC_REP_WAIT_APPLY, applyPtr, now);

	/*
	 * If the standby reports that it has fully replayed the WAL in two
	 * consecutive reply messages, then the second such message must result
	 * from wal_receiver_status_interval expiring on the standby.  This is a
	 * convenient time to forget the lag times measured when it last
	 * wrote/flushed/applied a WAL record, to avoid displaying stale lag data
	 * until more WAL traffic arrives.
	 */
	clearLagTimes = false;
	if (applyPtr == sentPtr)
	{
		if (fullyAppliedLastTime)
			clearLagTimes = true;
		fullyAppliedLastTime = true;
	}
	else
		fullyAppliedLastTime = false;

	/* Send a reply if the standby requested one. */
	if (replyRequested)
		WalSndKeepalive(false, InvalidXLogRecPtr);

	/*
	 * Update shared state for this WalSender process based on reply data from
	 * standby.
	 */
	{
		WalSnd	   *walsnd = MyWalSnd;

		SpinLockAcquire(&walsnd->mutex);
		walsnd->write = writePtr;
		walsnd->flush = flushPtr;
		walsnd->apply = applyPtr;
		if (writeLag != -1 || clearLagTimes)
			walsnd->writeLag = writeLag;
		if (flushLag != -1 || clearLagTimes)
			walsnd->flushLag = flushLag;
		if (applyLag != -1 || clearLagTimes)
			walsnd->applyLag = applyLag;
		walsnd->replyTime = replyTime;
		SpinLockRelease(&walsnd->mutex);
	}

	if (!am_cascading_walsender)
		SyncRepReleaseWaiters();

	/*
	 * Advance our local xmin horizon when the client confirmed a flush.
	 */
	if (MyReplicationSlot && flushPtr != InvalidXLogRecPtr)
	{
		if (SlotIsLogical(MyReplicationSlot))
			LogicalConfirmReceivedLocation(flushPtr);
		else
			PhysicalConfirmReceivedLocation(flushPtr);
	}
}

/* compute new replication slot xmin horizon if needed */
static void
PhysicalReplicationSlotNewXmin(TransactionId feedbackXmin, TransactionId feedbackCatalogXmin)
{
	bool		changed = false;
	ReplicationSlot *slot = MyReplicationSlot;

	SpinLockAcquire(&slot->mutex);
	MyProc->xmin = InvalidTransactionId;

	/*
	 * For physical replication we don't need the interlock provided by xmin
	 * and effective_xmin since the consequences of a missed increase are
	 * limited to query cancellations, so set both at once.
	 */
	if (!TransactionIdIsNormal(slot->data.xmin) ||
		!TransactionIdIsNormal(feedbackXmin) ||
		TransactionIdPrecedes(slot->data.xmin, feedbackXmin))
	{
		changed = true;
		slot->data.xmin = feedbackXmin;
		slot->effective_xmin = feedbackXmin;
	}
	if (!TransactionIdIsNormal(slot->data.catalog_xmin) ||
		!TransactionIdIsNormal(feedbackCatalogXmin) ||
		TransactionIdPrecedes(slot->data.catalog_xmin, feedbackCatalogXmin))
	{
		changed = true;
		slot->data.catalog_xmin = feedbackCatalogXmin;
		slot->effective_catalog_xmin = feedbackCatalogXmin;
	}
	SpinLockRelease(&slot->mutex);

	if (changed)
	{
		ReplicationSlotMarkDirty();
		ReplicationSlotsComputeRequiredXmin(false);
	}
}

/*
 * Check that the provided xmin/epoch are sane, that is, not in the future
 * and not so far back as to be already wrapped around.
 *
 * Epoch of nextXid should be same as standby, or if the counter has
 * wrapped, then one greater than standby.
 *
 * This check doesn't care about whether clog exists for these xids
 * at all.
 */
static bool
TransactionIdInRecentPast(TransactionId xid, uint32 epoch)
{
	FullTransactionId nextFullXid;
	TransactionId nextXid;
	uint32		nextEpoch;

	nextFullXid = ReadNextFullTransactionId();
	nextXid = XidFromFullTransactionId(nextFullXid);
	nextEpoch = EpochFromFullTransactionId(nextFullXid);

	if (xid <= nextXid)
	{
		if (epoch != nextEpoch)
			return false;
	}
	else
	{
		if (epoch + 1 != nextEpoch)
			return false;
	}

	if (!TransactionIdPrecedesOrEquals(xid, nextXid))
		return false;			/* epoch OK, but it's wrapped around */

	return true;
}

/*
 * Hot Standby feedback
 */
static void
ProcessStandbyHSFeedbackMessage(void)
{
	TransactionId feedbackXmin;
	uint32		feedbackEpoch;
	TransactionId feedbackCatalogXmin;
	uint32		feedbackCatalogEpoch;
	TimestampTz replyTime;

	/*
	 * Decipher the reply message. The caller already consumed the msgtype
	 * byte. See XLogWalRcvSendHSFeedback() in walreceiver.c for the creation
	 * of this message.
	 */
	replyTime = pq_getmsgint64(&reply_message);
	feedbackXmin = pq_getmsgint(&reply_message, 4);
	feedbackEpoch = pq_getmsgint(&reply_message, 4);
	feedbackCatalogXmin = pq_getmsgint(&reply_message, 4);
	feedbackCatalogEpoch = pq_getmsgint(&reply_message, 4);

	if (message_level_is_interesting(DEBUG2))
	{
		char	   *replyTimeStr;

		/* Copy because timestamptz_to_str returns a static buffer */
		replyTimeStr = pstrdup(timestamptz_to_str(replyTime));

		elog(DEBUG2, "hot standby feedback xmin %u epoch %u, catalog_xmin %u epoch %u reply_time %s",
			 feedbackXmin,
			 feedbackEpoch,
			 feedbackCatalogXmin,
			 feedbackCatalogEpoch,
			 replyTimeStr);

		pfree(replyTimeStr);
	}

	/*
	 * Update shared state for this WalSender process based on reply data from
	 * standby.
	 */
	{
		WalSnd	   *walsnd = MyWalSnd;

		SpinLockAcquire(&walsnd->mutex);
		walsnd->replyTime = replyTime;
		SpinLockRelease(&walsnd->mutex);
	}

	/*
	 * Unset WalSender's xmins if the feedback message values are invalid.
	 * This happens when the downstream turned hot_standby_feedback off.
	 */
	if (!TransactionIdIsNormal(feedbackXmin)
		&& !TransactionIdIsNormal(feedbackCatalogXmin))
	{
		MyProc->xmin = InvalidTransactionId;
		if (MyReplicationSlot != NULL)
			PhysicalReplicationSlotNewXmin(feedbackXmin, feedbackCatalogXmin);
		return;
	}

	/*
	 * Check that the provided xmin/epoch are sane, that is, not in the future
	 * and not so far back as to be already wrapped around.  Ignore if not.
	 */
	if (TransactionIdIsNormal(feedbackXmin) &&
		!TransactionIdInRecentPast(feedbackXmin, feedbackEpoch))
		return;

	if (TransactionIdIsNormal(feedbackCatalogXmin) &&
		!TransactionIdInRecentPast(feedbackCatalogXmin, feedbackCatalogEpoch))
		return;

	/*
	 * Set the WalSender's xmin equal to the standby's requested xmin, so that
	 * the xmin will be taken into account by GetSnapshotData() /
	 * ComputeXidHorizons().  This will hold back the removal of dead rows and
	 * thereby prevent the generation of cleanup conflicts on the standby
	 * server.
	 *
	 * There is a small window for a race condition here: although we just
	 * checked that feedbackXmin precedes nextXid, the nextXid could have
	 * gotten advanced between our fetching it and applying the xmin below,
	 * perhaps far enough to make feedbackXmin wrap around.  In that case the
	 * xmin we set here would be "in the future" and have no effect.  No point
	 * in worrying about this since it's too late to save the desired data
	 * anyway.  Assuming that the standby sends us an increasing sequence of
	 * xmins, this could only happen during the first reply cycle, else our
	 * own xmin would prevent nextXid from advancing so far.
	 *
	 * We don't bother taking the ProcArrayLock here.  Setting the xmin field
	 * is assumed atomic, and there's no real need to prevent concurrent
	 * horizon determinations.  (If we're moving our xmin forward, this is
	 * obviously safe, and if we're moving it backwards, well, the data is at
	 * risk already since a VACUUM could already have determined the horizon.)
	 *
	 * If we're using a replication slot we reserve the xmin via that,
	 * otherwise via the walsender's PGPROC entry. We can only track the
	 * catalog xmin separately when using a slot, so we store the least of the
	 * two provided when not using a slot.
	 *
	 * XXX: It might make sense to generalize the ephemeral slot concept and
	 * always use the slot mechanism to handle the feedback xmin.
	 */
	if (MyReplicationSlot != NULL)	/* XXX: persistency configurable? */
		PhysicalReplicationSlotNewXmin(feedbackXmin, feedbackCatalogXmin);
	else
	{
		if (TransactionIdIsNormal(feedbackCatalogXmin)
			&& TransactionIdPrecedes(feedbackCatalogXmin, feedbackXmin))
			MyProc->xmin = feedbackCatalogXmin;
		else
			MyProc->xmin = feedbackXmin;
	}
}

/*
 * Compute how long send/receive loops should sleep.
 *
 * If wal_sender_timeout is enabled we want to wake up in time to send
 * keepalives and to abort the connection if wal_sender_timeout has been
 * reached.
 */
static long
WalSndComputeSleeptime(TimestampTz now)
{
	long		sleeptime = 10000;	/* 10 s */

	if (wal_sender_timeout > 0 && last_reply_timestamp > 0)
	{
		TimestampTz wakeup_time;

		/*
		 * At the latest stop sleeping once wal_sender_timeout has been
		 * reached.
		 */
		wakeup_time = TimestampTzPlusMilliseconds(last_reply_timestamp,
												  wal_sender_timeout);

		/*
		 * If no ping has been sent yet, wakeup when it's time to do so.
		 * WalSndKeepaliveIfNecessary() wants to send a keepalive once half of
		 * the timeout passed without a response.
		 */
		if (!waiting_for_ping_response)
			wakeup_time = TimestampTzPlusMilliseconds(last_reply_timestamp,
													  wal_sender_timeout / 2);

		/* Compute relative time until wakeup. */
		sleeptime = TimestampDifferenceMilliseconds(now, wakeup_time);
	}

	return sleeptime;
}

/*
 * Check whether there have been responses by the client within
 * wal_sender_timeout and shutdown if not.  Using last_processing as the
 * reference point avoids counting server-side stalls against the client.
 * However, a long server-side stall can make WalSndKeepaliveIfNecessary()
 * postdate last_processing by more than wal_sender_timeout.  If that happens,
 * the client must reply almost immediately to avoid a timeout.  This rarely
 * affects the default configuration, under which clients spontaneously send a
 * message every standby_message_timeout = wal_sender_timeout/6 = 10s.  We
 * could eliminate that problem by recognizing timeout expiration at
 * wal_sender_timeout/2 after the keepalive.
 */
static void
WalSndCheckTimeOut(void)
{
	TimestampTz timeout;

	/* don't bail out if we're doing something that doesn't require timeouts */
	if (last_reply_timestamp <= 0)
		return;

	timeout = TimestampTzPlusMilliseconds(last_reply_timestamp,
										  wal_sender_timeout);

	if (wal_sender_timeout > 0 && last_processing >= timeout)
	{
		/*
		 * Since typically expiration of replication timeout means
		 * communication problem, we don't send the error message to the
		 * standby.
		 */
		ereport(COMMERROR,
				(errmsg("terminating walsender process due to replication timeout")));

		WalSndShutdown();
	}
}

/* Main loop of walsender process that streams the WAL over Copy messages. */
static void
WalSndLoop(WalSndSendDataCallback send_data)
{
	/*
	 * Initialize the last reply timestamp. That enables timeout processing
	 * from hereon.
	 */
	last_reply_timestamp = GetCurrentTimestamp();
	waiting_for_ping_response = false;

	/*
	 * Loop until we reach the end of this timeline or the client requests to
	 * stop streaming.
	 */
	for (;;)
	{
		/* Clear any already-pending wakeups */
		ResetLatch(MyLatch);

		CHECK_FOR_INTERRUPTS();

		/* Process any requests or signals received recently */
		if (ConfigReloadPending)
		{
			ConfigReloadPending = false;
			ProcessConfigFile(PGC_SIGHUP);
			SyncRepInitConfig();
		}

		/* Check for input from the client */
		ProcessRepliesIfAny();

		/*
		 * If we have received CopyDone from the client, sent CopyDone
		 * ourselves, and the output buffer is empty, it's time to exit
		 * streaming.
		 */
		if (streamingDoneReceiving && streamingDoneSending &&
			!pq_is_send_pending())
			break;

		/*
		 * If we don't have any pending data in the output buffer, try to send
		 * some more.  If there is some, we don't bother to call send_data
		 * again until we've flushed it ... but we'd better assume we are not
		 * caught up.
		 */
		if (!pq_is_send_pending())
			send_data();
		else
			WalSndCaughtUp = false;

		/* Try to flush pending output to the client */
		if (pq_flush_if_writable() != 0)
			WalSndShutdown();

		/* If nothing remains to be sent right now ... */
		if (WalSndCaughtUp && !pq_is_send_pending())
		{
			/*
			 * If we're in catchup state, move to streaming.  This is an
			 * important state change for users to know about, since before
			 * this point data loss might occur if the primary dies and we
			 * need to failover to the standby. The state change is also
			 * important for synchronous replication, since commits that
			 * started to wait at that point might wait for some time.
			 */
			if (MyWalSnd->state == WALSNDSTATE_CATCHUP)
			{
				ereport(DEBUG1,
						(errmsg_internal("\"%s\" has now caught up with upstream server",
										 application_name)));
				WalSndSetState(WALSNDSTATE_STREAMING);
			}

			/*
			 * When SIGUSR2 arrives, we send any outstanding logs up to the
			 * shutdown checkpoint record (i.e., the latest record), wait for
			 * them to be replicated to the standby, and exit. This may be a
			 * normal termination at shutdown, or a promotion, the walsender
			 * is not sure which.
			 */
			if (got_SIGUSR2)
				WalSndDone(send_data);
		}

		/* Check for replication timeout. */
		WalSndCheckTimeOut();

		/* Send keepalive if the time has come */
		WalSndKeepaliveIfNecessary();

		/*
		 * Block if we have unsent data.  XXX For logical replication, let
		 * WalSndWaitForWal() handle any other blocking; idle receivers need
		 * its additional actions.  For physical replication, also block if
		 * caught up; its send_data does not block.
		 */
		if ((WalSndCaughtUp && send_data != XLogSendLogical &&
			 !streamingDoneSending) ||
			pq_is_send_pending())
		{
			long		sleeptime;
			int			wakeEvents;

			if (!streamingDoneReceiving)
				wakeEvents = WL_SOCKET_READABLE;
			else
				wakeEvents = 0;

			/*
			 * Use fresh timestamp, not last_processing, to reduce the chance
			 * of reaching wal_sender_timeout before sending a keepalive.
			 */
			sleeptime = WalSndComputeSleeptime(GetCurrentTimestamp());

			if (pq_is_send_pending())
				wakeEvents |= WL_SOCKET_WRITEABLE;

			/* Sleep until something happens or we time out */
			WalSndWait(wakeEvents, sleeptime, WAIT_EVENT_WAL_SENDER_MAIN);
		}
	}
}

/* Initialize a per-walsender data structure for this walsender process */
static void
InitWalSenderSlot(void)
{
	int			i;

	/*
	 * WalSndCtl should be set up already (we inherit this by fork() or
	 * EXEC_BACKEND mechanism from the postmaster).
	 */
	Assert(WalSndCtl != NULL);
	Assert(MyWalSnd == NULL);

	/*
	 * Find a free walsender slot and reserve it. This must not fail due to
	 * the prior check for free WAL senders in InitProcess().
	 */
	for (i = 0; i < max_wal_senders; i++)
	{
		WalSnd	   *walsnd = &WalSndCtl->walsnds[i];

		SpinLockAcquire(&walsnd->mutex);

		if (walsnd->pid != 0)
		{
			SpinLockRelease(&walsnd->mutex);
			continue;
		}
		else
		{
			/*
			 * Found a free slot. Reserve it for us.
			 */
			walsnd->pid = MyProcPid;
			walsnd->state = WALSNDSTATE_STARTUP;
			walsnd->sentPtr = InvalidXLogRecPtr;
			walsnd->needreload = false;
			walsnd->write = InvalidXLogRecPtr;
			walsnd->flush = InvalidXLogRecPtr;
			walsnd->apply = InvalidXLogRecPtr;
			walsnd->writeLag = -1;
			walsnd->flushLag = -1;
			walsnd->applyLag = -1;
			walsnd->sync_standby_priority = 0;
			walsnd->latch = &MyProc->procLatch;
			walsnd->replyTime = 0;
			SpinLockRelease(&walsnd->mutex);
			/* don't need the lock anymore */
			MyWalSnd = (WalSnd *) walsnd;

			break;
		}
	}

	Assert(MyWalSnd != NULL);

	/* Arrange to clean up at walsender exit */
	on_shmem_exit(WalSndKill, 0);
}

/* Destroy the per-walsender data structure for this walsender process */
static void
WalSndKill(int code, Datum arg)
{
	WalSnd	   *walsnd = MyWalSnd;

	Assert(walsnd != NULL);

	MyWalSnd = NULL;

	SpinLockAcquire(&walsnd->mutex);
	/* clear latch while holding the spinlock, so it can safely be read */
	walsnd->latch = NULL;
	/* Mark WalSnd struct as no longer being in use. */
	walsnd->pid = 0;
	SpinLockRelease(&walsnd->mutex);
}

/* XLogReaderRoutine->segment_open callback */
static void
WalSndSegmentOpen(XLogReaderState *state, XLogSegNo nextSegNo,
				  TimeLineID *tli_p)
{
	char		path[MAXPGPATH];

	/*-------
	 * When reading from a historic timeline, and there is a timeline switch
	 * within this segment, read from the WAL segment belonging to the new
	 * timeline.
	 *
	 * For example, imagine that this server is currently on timeline 5, and
	 * we're streaming timeline 4. The switch from timeline 4 to 5 happened at
	 * 0/13002088. In pg_wal, we have these files:
	 *
	 * ...
	 * 000000040000000000000012
	 * 000000040000000000000013
	 * 000000050000000000000013
	 * 000000050000000000000014
	 * ...
	 *
	 * In this situation, when requested to send the WAL from segment 0x13, on
	 * timeline 4, we read the WAL from file 000000050000000000000013. Archive
	 * recovery prefers files from newer timelines, so if the segment was
	 * restored from the archive on this server, the file belonging to the old
	 * timeline, 000000040000000000000013, might not exist. Their contents are
	 * equal up to the switchpoint, because at a timeline switch, the used
	 * portion of the old segment is copied to the new file.  -------
	 */
	*tli_p = sendTimeLine;
	if (sendTimeLineIsHistoric)
	{
		XLogSegNo	endSegNo;

		XLByteToSeg(sendTimeLineValidUpto, endSegNo, state->segcxt.ws_segsize);
		if (nextSegNo == endSegNo)
			*tli_p = sendTimeLineNextTLI;
	}

	XLogFilePath(path, *tli_p, nextSegNo, state->segcxt.ws_segsize);
	state->seg.ws_file = BasicOpenFile(path, O_RDONLY | PG_BINARY);
	if (state->seg.ws_file >= 0)
		return;

	/*
	 * If the file is not found, assume it's because the standby asked for a
	 * too old WAL segment that has already been removed or recycled.
	 */
	if (errno == ENOENT)
	{
		char		xlogfname[MAXFNAMELEN];
		int			save_errno = errno;

		XLogFileName(xlogfname, *tli_p, nextSegNo, wal_segment_size);
		errno = save_errno;
		ereport(ERROR,
				(errcode_for_file_access(),
				 errmsg("requested WAL segment %s has already been removed",
						xlogfname)));
	}
	else
		ereport(ERROR,
				(errcode_for_file_access(),
				 errmsg("could not open file \"%s\": %m",
						path)));
}

/*
 * Send out the WAL in its normal physical/stored form.
 *
 * Read up to MAX_SEND_SIZE bytes of WAL that's been flushed to disk,
 * but not yet sent to the client, and buffer it in the libpq output
 * buffer.
 *
 * If there is no unsent WAL remaining, WalSndCaughtUp is set to true,
 * otherwise WalSndCaughtUp is set to false.
 */
static void
XLogSendPhysical(void)
{
	XLogRecPtr	SendRqstPtr;
	XLogRecPtr	startptr;
	XLogRecPtr	endptr;
	Size		nbytes;
	XLogSegNo	segno;
	WALReadError errinfo;

	/* If requested switch the WAL sender to the stopping state. */
	if (got_STOPPING)
		WalSndSetState(WALSNDSTATE_STOPPING);

	if (streamingDoneSending)
	{
		WalSndCaughtUp = true;
		return;
	}

	/* Figure out how far we can safely send the WAL. */
	if (sendTimeLineIsHistoric)
	{
		/*
		 * Streaming an old timeline that's in this server's history, but is
		 * not the one we're currently inserting or replaying. It can be
		 * streamed up to the point where we switched off that timeline.
		 */
		SendRqstPtr = sendTimeLineValidUpto;
	}
	else if (am_cascading_walsender)
	{
		TimeLineID	SendRqstTLI;

		/*
		 * Streaming the latest timeline on a standby.
		 *
		 * Attempt to send all WAL that has already been replayed, so that we
		 * know it's valid. If we're receiving WAL through streaming
		 * replication, it's also OK to send any WAL that has been received
		 * but not replayed.
		 *
		 * The timeline we're recovering from can change, or we can be
		 * promoted. In either case, the current timeline becomes historic. We
		 * need to detect that so that we don't try to stream past the point
		 * where we switched to another timeline. We check for promotion or
		 * timeline switch after calculating FlushPtr, to avoid a race
		 * condition: if the timeline becomes historic just after we checked
		 * that it was still current, it's still be OK to stream it up to the
		 * FlushPtr that was calculated before it became historic.
		 */
		bool		becameHistoric = false;

		SendRqstPtr = GetStandbyFlushRecPtr(&SendRqstTLI);

		if (!RecoveryInProgress())
		{
			/* We have been promoted. */
			SendRqstTLI = GetWALInsertionTimeLine();
			am_cascading_walsender = false;
			becameHistoric = true;
		}
		else
		{
			/*
			 * Still a cascading standby. But is the timeline we're sending
			 * still the one recovery is recovering from?
			 */
			if (sendTimeLine != SendRqstTLI)
				becameHistoric = true;
		}

		if (becameHistoric)
		{
			/*
			 * The timeline we were sending has become historic. Read the
			 * timeline history file of the new timeline to see where exactly
			 * we forked off from the timeline we were sending.
			 */
			List	   *history;

			history = readTimeLineHistory(SendRqstTLI);
			sendTimeLineValidUpto = tliSwitchPoint(sendTimeLine, history, &sendTimeLineNextTLI);

			Assert(sendTimeLine < sendTimeLineNextTLI);
			list_free_deep(history);

			sendTimeLineIsHistoric = true;

			SendRqstPtr = sendTimeLineValidUpto;
		}
	}
	else
	{
		/*
		 * Streaming the current timeline on a primary.
		 *
		 * Attempt to send all data that's already been written out and
		 * fsync'd to disk.  We cannot go further than what's been written out
		 * given the current implementation of WALRead().  And in any case
		 * it's unsafe to send WAL that is not securely down to disk on the
		 * primary: if the primary subsequently crashes and restarts, standbys
		 * must not have applied any WAL that got lost on the primary.
		 */
		SendRqstPtr = GetFlushRecPtr(NULL);
	}

	/*
	 * Record the current system time as an approximation of the time at which
	 * this WAL location was written for the purposes of lag tracking.
	 *
	 * In theory we could make XLogFlush() record a time in shmem whenever WAL
	 * is flushed and we could get that time as well as the LSN when we call
	 * GetFlushRecPtr() above (and likewise for the cascading standby
	 * equivalent), but rather than putting any new code into the hot WAL path
	 * it seems good enough to capture the time here.  We should reach this
	 * after XLogFlush() runs WalSndWakeupProcessRequests(), and although that
	 * may take some time, we read the WAL flush pointer and take the time
	 * very close to together here so that we'll get a later position if it is
	 * still moving.
	 *
	 * Because LagTrackerWrite ignores samples when the LSN hasn't advanced,
	 * this gives us a cheap approximation for the WAL flush time for this
	 * LSN.
	 *
	 * Note that the LSN is not necessarily the LSN for the data contained in
	 * the present message; it's the end of the WAL, which might be further
	 * ahead.  All the lag tracking machinery cares about is finding out when
	 * that arbitrary LSN is eventually reported as written, flushed and
	 * applied, so that it can measure the elapsed time.
	 */
	LagTrackerWrite(SendRqstPtr, GetCurrentTimestamp());

	/*
	 * If this is a historic timeline and we've reached the point where we
	 * forked to the next timeline, stop streaming.
	 *
	 * Note: We might already have sent WAL > sendTimeLineValidUpto. The
	 * startup process will normally replay all WAL that has been received
	 * from the primary, before promoting, but if the WAL streaming is
	 * terminated at a WAL page boundary, the valid portion of the timeline
	 * might end in the middle of a WAL record. We might've already sent the
	 * first half of that partial WAL record to the cascading standby, so that
	 * sentPtr > sendTimeLineValidUpto. That's OK; the cascading standby can't
	 * replay the partial WAL record either, so it can still follow our
	 * timeline switch.
	 */
	if (sendTimeLineIsHistoric && sendTimeLineValidUpto <= sentPtr)
	{
		/* close the current file. */
		if (xlogreader->seg.ws_file >= 0)
			wal_segment_close(xlogreader);

		/* Send CopyDone */
		pq_putmessage_noblock('c', NULL, 0);
		streamingDoneSending = true;

		WalSndCaughtUp = true;

		elog(DEBUG1, "walsender reached end of timeline at %X/%X (sent up to %X/%X)",
			 LSN_FORMAT_ARGS(sendTimeLineValidUpto),
			 LSN_FORMAT_ARGS(sentPtr));
		return;
	}

	/* Do we have any work to do? */
	Assert(sentPtr <= SendRqstPtr);
	if (SendRqstPtr <= sentPtr)
	{
		WalSndCaughtUp = true;
		return;
	}

	/*
	 * Figure out how much to send in one message. If there's no more than
	 * MAX_SEND_SIZE bytes to send, send everything. Otherwise send
	 * MAX_SEND_SIZE bytes, but round back to logfile or page boundary.
	 *
	 * The rounding is not only for performance reasons. Walreceiver relies on
	 * the fact that we never split a WAL record across two messages. Since a
	 * long WAL record is split at page boundary into continuation records,
	 * page boundary is always a safe cut-off point. We also assume that
	 * SendRqstPtr never points to the middle of a WAL record.
	 */
	startptr = sentPtr;
	endptr = startptr;
	endptr += MAX_SEND_SIZE;

	/* if we went beyond SendRqstPtr, back off */
	if (SendRqstPtr <= endptr)
	{
		endptr = SendRqstPtr;
		if (sendTimeLineIsHistoric)
			WalSndCaughtUp = false;
		else
			WalSndCaughtUp = true;
	}
	else
	{
		/* round down to page boundary. */
		endptr -= (endptr % XLOG_BLCKSZ);
		WalSndCaughtUp = false;
	}

	nbytes = endptr - startptr;
	Assert(nbytes <= MAX_SEND_SIZE);

	/*
	 * OK to read and send the slice.
	 */
	resetStringInfo(&output_message);
	pq_sendbyte(&output_message, 'w');

	pq_sendint64(&output_message, startptr);	/* dataStart */
	pq_sendint64(&output_message, SendRqstPtr); /* walEnd */
	pq_sendint64(&output_message, 0);	/* sendtime, filled in last */

	/*
	 * Read the log directly into the output buffer to avoid extra memcpy
	 * calls.
	 */
	enlargeStringInfo(&output_message, nbytes);

retry:
	if (!WALRead(xlogreader,
				 &output_message.data[output_message.len],
				 startptr,
				 nbytes,
				 xlogreader->seg.ws_tli,	/* Pass the current TLI because
											 * only WalSndSegmentOpen controls
											 * whether new TLI is needed. */
				 &errinfo))
		WALReadRaiseError(&errinfo);

	/* See logical_read_xlog_page(). */
	XLByteToSeg(startptr, segno, xlogreader->segcxt.ws_segsize);
	CheckXLogRemoved(segno, xlogreader->seg.ws_tli);

	/*
	 * During recovery, the currently-open WAL file might be replaced with the
	 * file of the same name retrieved from archive. So we always need to
	 * check what we read was valid after reading into the buffer. If it's
	 * invalid, we try to open and read the file again.
	 */
	if (am_cascading_walsender)
	{
		WalSnd	   *walsnd = MyWalSnd;
		bool		reload;

		SpinLockAcquire(&walsnd->mutex);
		reload = walsnd->needreload;
		walsnd->needreload = false;
		SpinLockRelease(&walsnd->mutex);

		if (reload && xlogreader->seg.ws_file >= 0)
		{
			wal_segment_close(xlogreader);

			goto retry;
		}
	}

	output_message.len += nbytes;
	output_message.data[output_message.len] = '\0';

	/*
	 * Fill the send timestamp last, so that it is taken as late as possible.
	 */
	resetStringInfo(&tmpbuf);
	pq_sendint64(&tmpbuf, GetCurrentTimestamp());
	memcpy(&output_message.data[1 + sizeof(int64) + sizeof(int64)],
		   tmpbuf.data, sizeof(int64));

	pq_putmessage_noblock('d', output_message.data, output_message.len);

	sentPtr = endptr;

	/* Update shared memory status */
	{
		WalSnd	   *walsnd = MyWalSnd;

		SpinLockAcquire(&walsnd->mutex);
		walsnd->sentPtr = sentPtr;
		SpinLockRelease(&walsnd->mutex);
	}

	/* Report progress of XLOG streaming in PS display */
	if (update_process_title)
	{
		char		activitymsg[50];

		snprintf(activitymsg, sizeof(activitymsg), "streaming %X/%X",
				 LSN_FORMAT_ARGS(sentPtr));
		set_ps_display(activitymsg);
	}
}

/*
 * Stream out logically decoded data.
 */
static void
XLogSendLogical(void)
{
	XLogRecord *record;
	char	   *errm;

	/*
	 * We'll use the current flush point to determine whether we've caught up.
	 * This variable is static in order to cache it across calls.  Caching is
	 * helpful because GetFlushRecPtr() needs to acquire a heavily-contended
	 * spinlock.
	 */
	static XLogRecPtr flushPtr = InvalidXLogRecPtr;

	/*
	 * Don't know whether we've caught up yet. We'll set WalSndCaughtUp to
	 * true in WalSndWaitForWal, if we're actually waiting. We also set to
	 * true if XLogReadRecord() had to stop reading but WalSndWaitForWal
	 * didn't wait - i.e. when we're shutting down.
	 */
	WalSndCaughtUp = false;

	record = XLogReadRecord(logical_decoding_ctx->reader, &errm);

	/* xlog record was invalid */
	if (errm != NULL)
		elog(ERROR, "could not find record while sending logically-decoded data: %s",
			 errm);

	if (record != NULL)
	{
		/*
		 * Note the lack of any call to LagTrackerWrite() which is handled by
		 * WalSndUpdateProgress which is called by output plugin through
		 * logical decoding write api.
		 */
		LogicalDecodingProcessRecord(logical_decoding_ctx, logical_decoding_ctx->reader);

		sentPtr = logical_decoding_ctx->reader->EndRecPtr;
	}

	/*
	 * If first time through in this session, initialize flushPtr.  Otherwise,
	 * we only need to update flushPtr if EndRecPtr is past it.
	 */
	if (flushPtr == InvalidXLogRecPtr)
		flushPtr = GetFlushRecPtr(NULL);
	else if (logical_decoding_ctx->reader->EndRecPtr >= flushPtr)
		flushPtr = GetFlushRecPtr(NULL);

	/* If EndRecPtr is still past our flushPtr, it means we caught up. */
	if (logical_decoding_ctx->reader->EndRecPtr >= flushPtr)
		WalSndCaughtUp = true;

	/*
	 * If we're caught up and have been requested to stop, have WalSndLoop()
	 * terminate the connection in an orderly manner, after writing out all
	 * the pending data.
	 */
	if (WalSndCaughtUp && got_STOPPING)
		got_SIGUSR2 = true;

	/* Update shared memory status */
	{
		WalSnd	   *walsnd = MyWalSnd;

		SpinLockAcquire(&walsnd->mutex);
		walsnd->sentPtr = sentPtr;
		SpinLockRelease(&walsnd->mutex);
	}
}

/*
 * Shutdown if the sender is caught up.
 *
 * NB: This should only be called when the shutdown signal has been received
 * from postmaster.
 *
 * Note that if we determine that there's still more data to send, this
 * function will return control to the caller.
 */
static void
WalSndDone(WalSndSendDataCallback send_data)
{
	XLogRecPtr	replicatedPtr;

	/* ... let's just be real sure we're caught up ... */
	send_data();

	/*
	 * To figure out whether all WAL has successfully been replicated, check
	 * flush location if valid, write otherwise. Tools like pg_receivewal will
	 * usually (unless in synchronous mode) return an invalid flush location.
	 */
	replicatedPtr = XLogRecPtrIsInvalid(MyWalSnd->flush) ?
		MyWalSnd->write : MyWalSnd->flush;

	if (WalSndCaughtUp && sentPtr == replicatedPtr &&
		!pq_is_send_pending())
	{
		QueryCompletion qc;

		/* Inform the standby that XLOG streaming is done */
		SetQueryCompletion(&qc, CMDTAG_COPY, 0);
		EndCommand(&qc, DestRemote, false);
		pq_flush();

		proc_exit(0);
	}
	if (!waiting_for_ping_response)
		WalSndKeepalive(true, InvalidXLogRecPtr);
}

/*
 * Returns the latest point in WAL that has been safely flushed to disk, and
 * can be sent to the standby. This should only be called when in recovery,
 * ie. we're streaming to a cascaded standby.
 *
 * As a side-effect, *tli is updated to the TLI of the last
 * replayed WAL record.
 */
static XLogRecPtr
GetStandbyFlushRecPtr(TimeLineID *tli)
{
	XLogRecPtr	replayPtr;
	TimeLineID	replayTLI;
	XLogRecPtr	receivePtr;
	TimeLineID	receiveTLI;
	XLogRecPtr	result;

	/*
	 * We can safely send what's already been replayed. Also, if walreceiver
	 * is streaming WAL from the same timeline, we can send anything that it
	 * has streamed, but hasn't been replayed yet.
	 */

	receivePtr = GetWalRcvFlushRecPtr(NULL, &receiveTLI);
	replayPtr = GetXLogReplayRecPtr(&replayTLI);

	*tli = replayTLI;

	result = replayPtr;
	if (receiveTLI == replayTLI && receivePtr > replayPtr)
		result = receivePtr;

	return result;
}

/*
 * Request walsenders to reload the currently-open WAL file
 */
void
WalSndRqstFileReload(void)
{
	int			i;

	for (i = 0; i < max_wal_senders; i++)
	{
		WalSnd	   *walsnd = &WalSndCtl->walsnds[i];

		SpinLockAcquire(&walsnd->mutex);
		if (walsnd->pid == 0)
		{
			SpinLockRelease(&walsnd->mutex);
			continue;
		}
		walsnd->needreload = true;
		SpinLockRelease(&walsnd->mutex);
	}
}

/*
 * Handle PROCSIG_WALSND_INIT_STOPPING signal.
 */
void
HandleWalSndInitStopping(void)
{
	Assert(am_walsender);

	/*
	 * If replication has not yet started, die like with SIGTERM. If
	 * replication is active, only set a flag and wake up the main loop. It
	 * will send any outstanding WAL, wait for it to be replicated to the
	 * standby, and then exit gracefully.
	 */
	if (!replication_active)
		kill(MyProcPid, SIGTERM);
	else
		got_STOPPING = true;
}

/*
 * SIGUSR2: set flag to do a last cycle and shut down afterwards. The WAL
 * sender should already have been switched to WALSNDSTATE_STOPPING at
 * this point.
 */
static void
WalSndLastCycleHandler(SIGNAL_ARGS)
{
	int			save_errno = errno;

	got_SIGUSR2 = true;
	SetLatch(MyLatch);

	errno = save_errno;
}

/* Set up signal handlers */
void
WalSndSignals(void)
{
	/* Set up signal handlers */
	pqsignal(SIGHUP, SignalHandlerForConfigReload);
	pqsignal(SIGINT, StatementCancelHandler);	/* query cancel */
	pqsignal(SIGTERM, die);		/* request shutdown */
	/* SIGQUIT handler was already set up by InitPostmasterChild */
	InitializeTimeouts();		/* establishes SIGALRM handler */
	pqsignal(SIGPIPE, SIG_IGN);
	pqsignal(SIGUSR1, procsignal_sigusr1_handler);
	pqsignal(SIGUSR2, WalSndLastCycleHandler);	/* request a last cycle and
												 * shutdown */

	/* Reset some signals that are accepted by postmaster but not here */
	pqsignal(SIGCHLD, SIG_DFL);
}

/* Report shared-memory space needed by WalSndShmemInit */
Size
WalSndShmemSize(void)
{
	Size		size = 0;

	size = offsetof(WalSndCtlData, walsnds);
	size = add_size(size, mul_size(max_wal_senders, sizeof(WalSnd)));

	return size;
}

/* Allocate and initialize walsender-related shared memory */
void
WalSndShmemInit(void)
{
	bool		found;
	int			i;

	WalSndCtl = (WalSndCtlData *)
		ShmemInitStruct("Wal Sender Ctl", WalSndShmemSize(), &found);

	if (!found)
	{
		/* First time through, so initialize */
		MemSet(WalSndCtl, 0, WalSndShmemSize());

		for (i = 0; i < NUM_SYNC_REP_WAIT_MODE; i++)
			SHMQueueInit(&(WalSndCtl->SyncRepQueue[i]));

		for (i = 0; i < max_wal_senders; i++)
		{
			WalSnd	   *walsnd = &WalSndCtl->walsnds[i];

			SpinLockInit(&walsnd->mutex);
		}
	}
}

/*
 * Wake up all walsenders
 *
 * This will be called inside critical sections, so throwing an error is not
 * advisable.
 */
void
WalSndWakeup(void)
{
	int			i;

	for (i = 0; i < max_wal_senders; i++)
	{
		Latch	   *latch;
		WalSnd	   *walsnd = &WalSndCtl->walsnds[i];

		/*
		 * Get latch pointer with spinlock held, for the unlikely case that
		 * pointer reads aren't atomic (as they're 8 bytes).
		 */
		SpinLockAcquire(&walsnd->mutex);
		latch = walsnd->latch;
		SpinLockRelease(&walsnd->mutex);

		if (latch != NULL)
			SetLatch(latch);
	}
}

/*
 * Wait for readiness on the FeBe socket, or a timeout.  The mask should be
 * composed of optional WL_SOCKET_WRITEABLE and WL_SOCKET_READABLE flags.  Exit
 * on postmaster death.
 */
static void
WalSndWait(uint32 socket_events, long timeout, uint32 wait_event)
{
	WaitEvent	event;

	ModifyWaitEvent(FeBeWaitSet, FeBeWaitSetSocketPos, socket_events, NULL);
	if (WaitEventSetWait(FeBeWaitSet, timeout, &event, 1, wait_event) == 1 &&
		(event.events & WL_POSTMASTER_DEATH))
		proc_exit(1);
}

/*
 * Signal all walsenders to move to stopping state.
 *
 * This will trigger walsenders to move to a state where no further WAL can be
 * generated. See this file's header for details.
 */
void
WalSndInitStopping(void)
{
	int			i;

	for (i = 0; i < max_wal_senders; i++)
	{
		WalSnd	   *walsnd = &WalSndCtl->walsnds[i];
		pid_t		pid;

		SpinLockAcquire(&walsnd->mutex);
		pid = walsnd->pid;
		SpinLockRelease(&walsnd->mutex);

		if (pid == 0)
			continue;

		SendProcSignal(pid, PROCSIG_WALSND_INIT_STOPPING, InvalidBackendId);
	}
}

/*
 * Wait that all the WAL senders have quit or reached the stopping state. This
 * is used by the checkpointer to control when the shutdown checkpoint can
 * safely be performed.
 */
void
WalSndWaitStopping(void)
{
	for (;;)
	{
		int			i;
		bool		all_stopped = true;

		for (i = 0; i < max_wal_senders; i++)
		{
			WalSnd	   *walsnd = &WalSndCtl->walsnds[i];

			SpinLockAcquire(&walsnd->mutex);

			if (walsnd->pid == 0)
			{
				SpinLockRelease(&walsnd->mutex);
				continue;
			}

			if (walsnd->state != WALSNDSTATE_STOPPING)
			{
				all_stopped = false;
				SpinLockRelease(&walsnd->mutex);
				break;
			}
			SpinLockRelease(&walsnd->mutex);
		}

		/* safe to leave if confirmation is done for all WAL senders */
		if (all_stopped)
			return;

		pg_usleep(10000L);		/* wait for 10 msec */
	}
}

/* Set state for current walsender (only called in walsender) */
void
WalSndSetState(WalSndState state)
{
	WalSnd	   *walsnd = MyWalSnd;

	Assert(am_walsender);

	if (walsnd->state == state)
		return;

	SpinLockAcquire(&walsnd->mutex);
	walsnd->state = state;
	SpinLockRelease(&walsnd->mutex);
}

/*
 * Return a string constant representing the state. This is used
 * in system views, and should *not* be translated.
 */
static const char *
WalSndGetStateString(WalSndState state)
{
	switch (state)
	{
		case WALSNDSTATE_STARTUP:
			return "startup";
		case WALSNDSTATE_BACKUP:
			return "backup";
		case WALSNDSTATE_CATCHUP:
			return "catchup";
		case WALSNDSTATE_STREAMING:
			return "streaming";
		case WALSNDSTATE_STOPPING:
			return "stopping";
	}
	return "UNKNOWN";
}

static Interval *
offset_to_interval(TimeOffset offset)
{
	Interval   *result = palloc(sizeof(Interval));

	result->month = 0;
	result->day = 0;
	result->time = offset;

	return result;
}

/*
 * Returns activity of walsenders, including pids and xlog locations sent to
 * standby servers.
 */
Datum
pg_stat_get_wal_senders(PG_FUNCTION_ARGS)
{
#define PG_STAT_GET_WAL_SENDERS_COLS	12
	ReturnSetInfo *rsinfo = (ReturnSetInfo *) fcinfo->resultinfo;
	SyncRepStandbyData *sync_standbys;
	int			num_standbys;
	int			i;

	InitMaterializedSRF(fcinfo, 0);

	/*
	 * Get the currently active synchronous standbys.  This could be out of
	 * date before we're done, but we'll use the data anyway.
	 */
	num_standbys = SyncRepGetCandidateStandbys(&sync_standbys);

	for (i = 0; i < max_wal_senders; i++)
	{
		WalSnd	   *walsnd = &WalSndCtl->walsnds[i];
		XLogRecPtr	sentPtr;
		XLogRecPtr	write;
		XLogRecPtr	flush;
		XLogRecPtr	apply;
		TimeOffset	writeLag;
		TimeOffset	flushLag;
		TimeOffset	applyLag;
		int			priority;
		int			pid;
		WalSndState state;
		TimestampTz replyTime;
		bool		is_sync_standby;
		Datum		values[PG_STAT_GET_WAL_SENDERS_COLS];
		bool		nulls[PG_STAT_GET_WAL_SENDERS_COLS];
		int			j;

		/* Collect data from shared memory */
		SpinLockAcquire(&walsnd->mutex);
		if (walsnd->pid == 0)
		{
			SpinLockRelease(&walsnd->mutex);
			continue;
		}
		pid = walsnd->pid;
		sentPtr = walsnd->sentPtr;
		state = walsnd->state;
		write = walsnd->write;
		flush = walsnd->flush;
		apply = walsnd->apply;
		writeLag = walsnd->writeLag;
		flushLag = walsnd->flushLag;
		applyLag = walsnd->applyLag;
		priority = walsnd->sync_standby_priority;
		replyTime = walsnd->replyTime;
		SpinLockRelease(&walsnd->mutex);

		/*
		 * Detect whether walsender is/was considered synchronous.  We can
		 * provide some protection against stale data by checking the PID
		 * along with walsnd_index.
		 */
		is_sync_standby = false;
		for (j = 0; j < num_standbys; j++)
		{
			if (sync_standbys[j].walsnd_index == i &&
				sync_standbys[j].pid == pid)
			{
				is_sync_standby = true;
				break;
			}
		}

		memset(nulls, 0, sizeof(nulls));
		values[0] = Int32GetDatum(pid);

		if (!has_privs_of_role(GetUserId(), ROLE_PG_READ_ALL_STATS))
		{
			/*
			 * Only superusers and roles with privileges of pg_read_all_stats
			 * can see details. Other users only get the pid value to know
			 * it's a walsender, but no details.
			 */
			MemSet(&nulls[1], true, PG_STAT_GET_WAL_SENDERS_COLS - 1);
		}
		else
		{
			values[1] = CStringGetTextDatum(WalSndGetStateString(state));

			if (XLogRecPtrIsInvalid(sentPtr))
				nulls[2] = true;
			values[2] = LSNGetDatum(sentPtr);

			if (XLogRecPtrIsInvalid(write))
				nulls[3] = true;
			values[3] = LSNGetDatum(write);

			if (XLogRecPtrIsInvalid(flush))
				nulls[4] = true;
			values[4] = LSNGetDatum(flush);

			if (XLogRecPtrIsInvalid(apply))
				nulls[5] = true;
			values[5] = LSNGetDatum(apply);

			/*
			 * Treat a standby such as a pg_basebackup background process
			 * which always returns an invalid flush location, as an
			 * asynchronous standby.
			 */
			priority = XLogRecPtrIsInvalid(flush) ? 0 : priority;

			if (writeLag < 0)
				nulls[6] = true;
			else
				values[6] = IntervalPGetDatum(offset_to_interval(writeLag));

			if (flushLag < 0)
				nulls[7] = true;
			else
				values[7] = IntervalPGetDatum(offset_to_interval(flushLag));

			if (applyLag < 0)
				nulls[8] = true;
			else
				values[8] = IntervalPGetDatum(offset_to_interval(applyLag));

			values[9] = Int32GetDatum(priority);

			/*
			 * More easily understood version of standby state. This is purely
			 * informational.
			 *
			 * In quorum-based sync replication, the role of each standby
			 * listed in synchronous_standby_names can be changing very
			 * frequently. Any standbys considered as "sync" at one moment can
			 * be switched to "potential" ones at the next moment. So, it's
			 * basically useless to report "sync" or "potential" as their sync
			 * states. We report just "quorum" for them.
			 */
			if (priority == 0)
				values[10] = CStringGetTextDatum("async");
			else if (is_sync_standby)
				values[10] = SyncRepConfig->syncrep_method == SYNC_REP_PRIORITY ?
					CStringGetTextDatum("sync") : CStringGetTextDatum("quorum");
			else
				values[10] = CStringGetTextDatum("potential");

			if (replyTime == 0)
				nulls[11] = true;
			else
				values[11] = TimestampTzGetDatum(replyTime);
		}

		tuplestore_putvalues(rsinfo->setResult, rsinfo->setDesc,
							 values, nulls);
	}

	return (Datum) 0;
}

/*
 * Send a keepalive message to standby.
 *
 * If requestReply is set, the message requests the other party to send
 * a message back to us, for heartbeat purposes.  We also set a flag to
 * let nearby code know that we're waiting for that response, to avoid
 * repeated requests.
 *
 * writePtr is the location up to which the WAL is sent. It is essentially
 * the same as sentPtr but in some cases, we need to send keep alive before
 * sentPtr is updated like when skipping empty transactions.
 */
static void
WalSndKeepalive(bool requestReply, XLogRecPtr writePtr)
{
	elog(DEBUG2, "sending replication keepalive");

	/* construct the message... */
	resetStringInfo(&output_message);
	pq_sendbyte(&output_message, 'k');
	pq_sendint64(&output_message, XLogRecPtrIsInvalid(writePtr) ? sentPtr : writePtr);
	pq_sendint64(&output_message, GetCurrentTimestamp());
	pq_sendbyte(&output_message, requestReply ? 1 : 0);

	/* ... and send it wrapped in CopyData */
	pq_putmessage_noblock('d', output_message.data, output_message.len);

	/* Set local flag */
	if (requestReply)
		waiting_for_ping_response = true;
}

/*
 * Send keepalive message if too much time has elapsed.
 */
static void
WalSndKeepaliveIfNecessary(void)
{
	TimestampTz ping_time;

	/*
	 * Don't send keepalive messages if timeouts are globally disabled or
	 * we're doing something not partaking in timeouts.
	 */
	if (wal_sender_timeout <= 0 || last_reply_timestamp <= 0)
		return;

	if (waiting_for_ping_response)
		return;

	/*
	 * If half of wal_sender_timeout has lapsed without receiving any reply
	 * from the standby, send a keep-alive message to the standby requesting
	 * an immediate reply.
	 */
	ping_time = TimestampTzPlusMilliseconds(last_reply_timestamp,
											wal_sender_timeout / 2);
	if (last_processing >= ping_time)
	{
		WalSndKeepalive(true, InvalidXLogRecPtr);

		/* Try to flush pending output to the client */
		if (pq_flush_if_writable() != 0)
			WalSndShutdown();
	}
}

/*
 * Record the end of the WAL and the time it was flushed locally, so that
 * LagTrackerRead can compute the elapsed time (lag) when this WAL location is
 * eventually reported to have been written, flushed and applied by the
 * standby in a reply message.
 */
static void
LagTrackerWrite(XLogRecPtr lsn, TimestampTz local_flush_time)
{
	bool		buffer_full;
	int			new_write_head;
	int			i;

	if (!am_walsender)
		return;

	/*
	 * If the lsn hasn't advanced since last time, then do nothing.  This way
	 * we only record a new sample when new WAL has been written.
	 */
	if (lag_tracker->last_lsn == lsn)
		return;
	lag_tracker->last_lsn = lsn;

	/*
	 * If advancing the write head of the circular buffer would crash into any
	 * of the read heads, then the buffer is full.  In other words, the
	 * slowest reader (presumably apply) is the one that controls the release
	 * of space.
	 */
	new_write_head = (lag_tracker->write_head + 1) % LAG_TRACKER_BUFFER_SIZE;
	buffer_full = false;
	for (i = 0; i < NUM_SYNC_REP_WAIT_MODE; ++i)
	{
		if (new_write_head == lag_tracker->read_heads[i])
			buffer_full = true;
	}

	/*
	 * If the buffer is full, for now we just rewind by one slot and overwrite
	 * the last sample, as a simple (if somewhat uneven) way to lower the
	 * sampling rate.  There may be better adaptive compaction algorithms.
	 */
	if (buffer_full)
	{
		new_write_head = lag_tracker->write_head;
		if (lag_tracker->write_head > 0)
			lag_tracker->write_head--;
		else
			lag_tracker->write_head = LAG_TRACKER_BUFFER_SIZE - 1;
	}

	/* Store a sample at the current write head position. */
	lag_tracker->buffer[lag_tracker->write_head].lsn = lsn;
	lag_tracker->buffer[lag_tracker->write_head].time = local_flush_time;
	lag_tracker->write_head = new_write_head;
}

/*
 * Find out how much time has elapsed between the moment WAL location 'lsn'
 * (or the highest known earlier LSN) was flushed locally and the time 'now'.
 * We have a separate read head for each of the reported LSN locations we
 * receive in replies from standby; 'head' controls which read head is
 * used.  Whenever a read head crosses an LSN which was written into the
 * lag buffer with LagTrackerWrite, we can use the associated timestamp to
 * find out the time this LSN (or an earlier one) was flushed locally, and
 * therefore compute the lag.
 *
 * Return -1 if no new sample data is available, and otherwise the elapsed
 * time in microseconds.
 */
static TimeOffset
LagTrackerRead(int head, XLogRecPtr lsn, TimestampTz now)
{
	TimestampTz time = 0;

	/* Read all unread samples up to this LSN or end of buffer. */
	while (lag_tracker->read_heads[head] != lag_tracker->write_head &&
		   lag_tracker->buffer[lag_tracker->read_heads[head]].lsn <= lsn)
	{
		time = lag_tracker->buffer[lag_tracker->read_heads[head]].time;
		lag_tracker->last_read[head] =
			lag_tracker->buffer[lag_tracker->read_heads[head]];
		lag_tracker->read_heads[head] =
			(lag_tracker->read_heads[head] + 1) % LAG_TRACKER_BUFFER_SIZE;
	}

	/*
	 * If the lag tracker is empty, that means the standby has processed
	 * everything we've ever sent so we should now clear 'last_read'.  If we
	 * didn't do that, we'd risk using a stale and irrelevant sample for
	 * interpolation at the beginning of the next burst of WAL after a period
	 * of idleness.
	 */
	if (lag_tracker->read_heads[head] == lag_tracker->write_head)
		lag_tracker->last_read[head].time = 0;

	if (time > now)
	{
		/* If the clock somehow went backwards, treat as not found. */
		return -1;
	}
	else if (time == 0)
	{
		/*
		 * We didn't cross a time.  If there is a future sample that we
		 * haven't reached yet, and we've already reached at least one sample,
		 * let's interpolate the local flushed time.  This is mainly useful
		 * for reporting a completely stuck apply position as having
		 * increasing lag, since otherwise we'd have to wait for it to
		 * eventually start moving again and cross one of our samples before
		 * we can show the lag increasing.
		 */
		if (lag_tracker->read_heads[head] == lag_tracker->write_head)
		{
			/* There are no future samples, so we can't interpolate. */
			return -1;
		}
		else if (lag_tracker->last_read[head].time != 0)
		{
			/* We can interpolate between last_read and the next sample. */
			double		fraction;
			WalTimeSample prev = lag_tracker->last_read[head];
			WalTimeSample next = lag_tracker->buffer[lag_tracker->read_heads[head]];

			if (lsn < prev.lsn)
			{
				/*
				 * Reported LSNs shouldn't normally go backwards, but it's
				 * possible when there is a timeline change.  Treat as not
				 * found.
				 */
				return -1;
			}

			Assert(prev.lsn < next.lsn);

			if (prev.time > next.time)
			{
				/* If the clock somehow went backwards, treat as not found. */
				return -1;
			}

			/* See how far we are between the previous and next samples. */
			fraction =
				(double) (lsn - prev.lsn) / (double) (next.lsn - prev.lsn);

			/* Scale the local flush time proportionally. */
			time = (TimestampTz)
				((double) prev.time + (next.time - prev.time) * fraction);
		}
		else
		{
			/*
			 * We have only a future sample, implying that we were entirely
			 * caught up but and now there is a new burst of WAL and the
			 * standby hasn't processed the first sample yet.  Until the
			 * standby reaches the future sample the best we can do is report
			 * the hypothetical lag if that sample were to be replayed now.
			 */
			time = lag_tracker->buffer[lag_tracker->read_heads[head]].time;
		}
	}

	/* Return the elapsed time since local flush time in microseconds. */
	Assert(time != 0);
	return now - time;
}<|MERGE_RESOLUTION|>--- conflicted
+++ resolved
@@ -1069,9 +1069,6 @@
 
 	Assert(!MyReplicationSlot);
 
-<<<<<<< HEAD
-	parseCreateReplSlotOptions(cmd, &reserve_wal, &snapshot_action, &two_phase);
-=======
 	/*
 	 * Exporting a snapshot is not supported yet. So we change the default for
 	 * YSQL. A valid default is needed because drivers such as the Java JDBC
@@ -1082,12 +1079,7 @@
 	if (IsYugaByteEnabled())
 		snapshot_action = CRS_USE_SNAPSHOT;
 
-	parseCreateReplSlotOptions(cmd, &reserve_wal, &snapshot_action);
-
-	/* setup state for XLogReadPage */
-	sendTimeLineIsHistoric = false;
-	sendTimeLine = ThisTimeLineID;
->>>>>>> 769e2a5b
+	parseCreateReplSlotOptions(cmd, &reserve_wal, &snapshot_action, &two_phase);
 
 	if (cmd->kind == REPLICATION_KIND_PHYSICAL)
 	{
@@ -1109,11 +1101,6 @@
 		 * is because creating a replication slot requires going to yb-master
 		 * which is expensive.
 		 */
-<<<<<<< HEAD
-		ReplicationSlotCreate(cmd->slotname, true,
-							  cmd->temporary ? RS_TEMPORARY : RS_EPHEMERAL,
-							  two_phase);
-=======
 		if (!IsYugaByteEnabled())
 		{
 			/*
@@ -1124,9 +1111,9 @@
 			 * beginning as they get dropped on error as well.
 			 */
 			ReplicationSlotCreate(cmd->slotname, true,
-								  cmd->temporary ? RS_TEMPORARY : RS_EPHEMERAL);
+								  cmd->temporary ? RS_TEMPORARY : RS_EPHEMERAL,
+								  two_phase);
 		}
->>>>>>> 769e2a5b
 	}
 
 	if (cmd->kind == REPLICATION_KIND_LOGICAL)
@@ -1187,15 +1174,6 @@
 			need_full_snapshot = true;
 		}
 
-<<<<<<< HEAD
-		ctx = CreateInitDecodingContext(cmd->plugin, NIL, need_full_snapshot,
-										InvalidXLogRecPtr,
-										XL_ROUTINE(.page_read = logical_read_xlog_page,
-												   .segment_open = WalSndSegmentOpen,
-												   .segment_close = wal_segment_close),
-										WalSndPrepareWrite, WalSndWriteData,
-										WalSndUpdateProgress);
-=======
 		if (IsYugaByteEnabled())
 		{
 			if (cmd->plugin == NULL || 
@@ -1204,7 +1182,6 @@
 						(errcode(ERRCODE_INVALID_PARAMETER_VALUE),
 						 errmsg("invalid output plugin"),
 						 errdetail("Only yboutput plugin is supported")));
->>>>>>> 769e2a5b
 
 			if (cmd->temporary)
 				ereport(ERROR,
@@ -1215,7 +1192,8 @@
 							 	 "issues/19263. React with thumbs up to raise"
 								 " its priority")));
 
-			ReplicationSlotCreate(cmd->slotname, true, RS_PERSISTENT);
+			ReplicationSlotCreate(cmd->slotname, true, RS_PERSISTENT,
+								  two_phase);
 
 			/*
 			 * Signal that we don't need the timeout mechanism. We're just
@@ -1230,9 +1208,13 @@
 		if (!IsYugaByteEnabled())
 		{
 			ctx = CreateInitDecodingContext(cmd->plugin, NIL, need_full_snapshot,
-								logical_read_xlog_page,
-								WalSndPrepareWrite, WalSndWriteData,
-								WalSndUpdateProgress);
+											InvalidXLogRecPtr,
+											XL_ROUTINE(.page_read = logical_read_xlog_page,
+													   .segment_open = WalSndSegmentOpen,
+													   .segment_close = wal_segment_close),
+											WalSndPrepareWrite, WalSndWriteData,
+											WalSndUpdateProgress);
+
 			
 			/*
 			 * Signal that we don't need the timeout mechanism. We're just
@@ -1282,10 +1264,6 @@
 			ReplicationSlotSave();
 	}
 
-<<<<<<< HEAD
-	snprintf(xloc, sizeof(xloc), "%X/%X",
-			 LSN_FORMAT_ARGS(MyReplicationSlot->data.confirmed_flush));
-=======
 	/* 
 	 * Send "0/0" as the consistent wal location instead of a NULL value. This
 	 * is so that the drivers which have a NULL check on the value continue to
@@ -1295,9 +1273,7 @@
 		snprintf(xloc, sizeof(xloc), "%X/%X", 0, 0);
 	else
 		snprintf(xloc, sizeof(xloc), "%X/%X",
-				 (uint32) (MyReplicationSlot->data.confirmed_flush >> 32),
-				 (uint32) MyReplicationSlot->data.confirmed_flush);
->>>>>>> 769e2a5b
+				 LSN_FORMAT_ARGS(MyReplicationSlot->data.confirmed_flush));
 
 	dest = CreateDestReceiver(DestRemoteSimple);
 	MemSet(nulls, false, sizeof(nulls));
@@ -2015,19 +1991,11 @@
 	MemoryContextSwitchTo(old_context);
 	MemoryContextDelete(cmd_context);
 
-<<<<<<< HEAD
 	/*
 	 * We need not update ps display or pg_stat_activity, because PostgresMain
 	 * will reset those to "idle".  But we must reset debug_query_string to
 	 * ensure it doesn't become a dangling pointer.
 	 */
-=======
-	/* Send CommandComplete message */
-	EndCommand("SELECT", DestRemote);
-
-	/* Report to pgstat that this process is now idle */
-	pgstat_report_activity(STATE_IDLE, NULL);
->>>>>>> 769e2a5b
 	debug_query_string = NULL;
 
 	return true;
