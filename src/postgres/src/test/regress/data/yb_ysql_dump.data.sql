--
-- YSQL database dump
--

-- Dumped from database version 11.2-YB-2.21.0.0-b0
-- Dumped by ysql_dump version 11.2-YB-2.21.0.0-b0

SET yb_binary_restore = true;
SET yb_non_ddl_txn_for_sys_tables_allowed = true;
SET statement_timeout = 0;
SET lock_timeout = 0;
SET idle_in_transaction_session_timeout = 0;
SET client_encoding = 'UTF8';
SET standard_conforming_strings = on;
SELECT pg_catalog.set_config('search_path', '', false);
SET check_function_bodies = false;
SET client_min_messages = warning;
SET row_security = off;

--
-- Name: hint_plan; Type: SCHEMA; Schema: -; Owner: yugabyte_test
--

CREATE SCHEMA hint_plan;


ALTER SCHEMA hint_plan OWNER TO yugabyte_test;

--
-- Name: pg_hint_plan; Type: EXTENSION; Schema: -; Owner: 
--

-- For binary upgrade, create an empty extension and insert objects into it
DROP EXTENSION IF EXISTS pg_hint_plan;
SELECT pg_catalog.binary_upgrade_create_empty_extension('pg_hint_plan', 'hint_plan', false, '1.3.7', '{16549,16547}', '{"",""}', ARRAY[]::pg_catalog.text[]);


SET default_tablespace = '';

--
-- Name: grp1; Type: TABLEGROUP; Schema: -; Owner: tablegroup_test_user
--


-- For YB tablegroup backup, must preserve pg_yb_tablegroup oid
SELECT pg_catalog.binary_upgrade_set_next_tablegroup_oid('16480'::pg_catalog.oid);
CREATE TABLEGROUP grp1;


ALTER TABLEGROUP grp1 OWNER TO tablegroup_test_user;

--
-- Name: grp2; Type: TABLEGROUP; Schema: -; Owner: tablegroup_test_user
--


-- For YB tablegroup backup, must preserve pg_yb_tablegroup oid
SELECT pg_catalog.binary_upgrade_set_next_tablegroup_oid('16481'::pg_catalog.oid);
CREATE TABLEGROUP grp2;


ALTER TABLEGROUP grp2 OWNER TO tablegroup_test_user;

SET default_tablespace = tsp1;

--
-- Name: grp_with_spc; Type: TABLEGROUP; Schema: -; Owner: tablegroup_test_user; Tablespace: tsp1
--


-- For YB tablegroup backup, must preserve pg_yb_tablegroup oid
SELECT pg_catalog.binary_upgrade_set_next_tablegroup_oid('16482'::pg_catalog.oid);
CREATE TABLEGROUP grp_with_spc;


ALTER TABLEGROUP grp_with_spc OWNER TO tablegroup_test_user;

SET default_tablespace = '';

SET default_with_oids = false;

--
-- Name: hints; Type: TABLE; Schema: hint_plan; Owner: yugabyte_test
--


-- For binary upgrade, must preserve pg_type oid
SELECT pg_catalog.binary_upgrade_set_next_pg_type_oid('16551'::pg_catalog.oid);


-- For binary upgrade, must preserve pg_type array oid
SELECT pg_catalog.binary_upgrade_set_next_array_pg_type_oid('16550'::pg_catalog.oid);

CREATE TABLE hint_plan.hints (
    id integer NOT NULL,
    norm_query_string text NOT NULL,
    application_name text NOT NULL,
    hints text NOT NULL,
    CONSTRAINT hints_pkey PRIMARY KEY((id) HASH)
)
SPLIT INTO 3 TABLETS;

-- For binary upgrade, handle extension membership the hard way
ALTER EXTENSION pg_hint_plan ADD TABLE hint_plan.hints;


ALTER TABLE hint_plan.hints OWNER TO yugabyte_test;

--
-- Name: hints_id_seq; Type: SEQUENCE; Schema: hint_plan; Owner: yugabyte_test
--


-- For binary upgrade, must preserve pg_type oid
SELECT pg_catalog.binary_upgrade_set_next_pg_type_oid('16548'::pg_catalog.oid);

CREATE SEQUENCE hint_plan.hints_id_seq
    AS integer
    START WITH 1
    INCREMENT BY 1
    NO MINVALUE
    NO MAXVALUE
    CACHE 1;

-- For binary upgrade, handle extension membership the hard way
ALTER EXTENSION pg_hint_plan ADD SEQUENCE hint_plan.hints_id_seq;


ALTER TABLE hint_plan.hints_id_seq OWNER TO yugabyte_test;

--
-- Name: hints_id_seq; Type: SEQUENCE OWNED BY; Schema: hint_plan; Owner: yugabyte_test
--

ALTER SEQUENCE hint_plan.hints_id_seq OWNED BY hint_plan.hints.id;


--
-- Name: chat_user; Type: TABLE; Schema: public; Owner: yugabyte_test
--


-- For binary upgrade, must preserve pg_type oid
SELECT pg_catalog.binary_upgrade_set_next_pg_type_oid('16471'::pg_catalog.oid);


-- For binary upgrade, must preserve pg_type array oid
SELECT pg_catalog.binary_upgrade_set_next_array_pg_type_oid('16470'::pg_catalog.oid);

CREATE TABLE public.chat_user (
    "chatID" text NOT NULL,
    CONSTRAINT chat_user_pkey PRIMARY KEY(("chatID") HASH)
)
SPLIT INTO 3 TABLETS;


ALTER TABLE public.chat_user OWNER TO yugabyte_test;

--
-- Name: hash_tbl_pk_with_include_clause; Type: TABLE; Schema: public; Owner: yugabyte_test
--


-- For binary upgrade, must preserve pg_type oid
SELECT pg_catalog.binary_upgrade_set_next_pg_type_oid('16578'::pg_catalog.oid);


-- For binary upgrade, must preserve pg_type array oid
SELECT pg_catalog.binary_upgrade_set_next_array_pg_type_oid('16577'::pg_catalog.oid);

CREATE TABLE public.hash_tbl_pk_with_include_clause (
    k2 text NOT NULL,
    v double precision,
    k1 integer NOT NULL,
    CONSTRAINT hash_tbl_pk_with_include_clause_pkey PRIMARY KEY((k1, k2) HASH) INCLUDE (v)
)
SPLIT INTO 8 TABLETS;


ALTER TABLE public.hash_tbl_pk_with_include_clause OWNER TO yugabyte_test;

--
-- Name: hash_tbl_pk_with_multiple_included_columns; Type: TABLE; Schema: public; Owner: yugabyte_test
--


-- For binary upgrade, must preserve pg_type oid
SELECT pg_catalog.binary_upgrade_set_next_pg_type_oid('16589'::pg_catalog.oid);


-- For binary upgrade, must preserve pg_type array oid
SELECT pg_catalog.binary_upgrade_set_next_array_pg_type_oid('16588'::pg_catalog.oid);

CREATE TABLE public.hash_tbl_pk_with_multiple_included_columns (
    col1 integer NOT NULL,
    col2 integer NOT NULL,
    col3 integer,
    col4 integer,
    CONSTRAINT hash_tbl_pk_with_multiple_included_columns_pkey PRIMARY KEY((col1) HASH, col2 ASC) INCLUDE (col3, col4)
)
SPLIT INTO 3 TABLETS;


ALTER TABLE public.hash_tbl_pk_with_multiple_included_columns OWNER TO yugabyte_test;

--
-- Name: p1; Type: TABLE; Schema: public; Owner: yugabyte_test
--


-- For binary upgrade, must preserve pg_type oid
SELECT pg_catalog.binary_upgrade_set_next_pg_type_oid('16558'::pg_catalog.oid);


-- For binary upgrade, must preserve pg_type array oid
SELECT pg_catalog.binary_upgrade_set_next_array_pg_type_oid('16557'::pg_catalog.oid);

CREATE TABLE public.p1 (
    k integer NOT NULL,
    v text,
    CONSTRAINT p1_pkey PRIMARY KEY((k) HASH)
)
SPLIT INTO 3 TABLETS;


ALTER TABLE public.p1 OWNER TO yugabyte_test;

--
-- Name: p2; Type: TABLE; Schema: public; Owner: yugabyte_test
--


-- For binary upgrade, must preserve pg_type oid
SELECT pg_catalog.binary_upgrade_set_next_pg_type_oid('16565'::pg_catalog.oid);


-- For binary upgrade, must preserve pg_type array oid
SELECT pg_catalog.binary_upgrade_set_next_array_pg_type_oid('16564'::pg_catalog.oid);

CREATE TABLE public.p2 (
    k integer NOT NULL,
    v text,
    CONSTRAINT p2_pkey PRIMARY KEY((k) HASH)
)
SPLIT INTO 3 TABLETS;


ALTER TABLE public.p2 OWNER TO yugabyte_test;

--
-- Name: pre_split_range; Type: TABLE; Schema: public; Owner: yugabyte_test
--


-- For binary upgrade, must preserve pg_type oid
SELECT pg_catalog.binary_upgrade_set_next_pg_type_oid('16538'::pg_catalog.oid);


-- For binary upgrade, must preserve pg_type array oid
SELECT pg_catalog.binary_upgrade_set_next_array_pg_type_oid('16537'::pg_catalog.oid);

CREATE TABLE public.pre_split_range (
    id integer NOT NULL,
    customer_id integer NOT NULL,
    company_name character varying(40) NOT NULL,
    contact_name character varying(30),
    contact_title character varying(30),
    address character varying(60),
    city character varying(15),
    region character varying(15),
    postal_code character varying(10),
    country character varying(15),
    phone character varying(24),
    fax character varying(24),
    more_col1 text,
    more_col2 text,
    more_col3 text,
    CONSTRAINT pre_split_range_pkey PRIMARY KEY(customer_id ASC)
)
SPLIT AT VALUES ((1000), (5000), (10000), (15000), (20000), (25000), (30000), (35000), (55000), (85000), (110000), (150000), (250000), (300000), (350000), (400000), (450000), (500000), (1000000));


ALTER TABLE public.pre_split_range OWNER TO yugabyte_test;

--
-- Name: range_tbl_pk_with_include_clause; Type: TABLE; Schema: public; Owner: yugabyte_test
--


-- For binary upgrade, must preserve pg_type oid
SELECT pg_catalog.binary_upgrade_set_next_pg_type_oid('16572'::pg_catalog.oid);


-- For binary upgrade, must preserve pg_type array oid
SELECT pg_catalog.binary_upgrade_set_next_array_pg_type_oid('16571'::pg_catalog.oid);

CREATE TABLE public.range_tbl_pk_with_include_clause (
    k2 text NOT NULL,
    v double precision,
    k1 integer NOT NULL,
    CONSTRAINT range_tbl_pk_with_include_clause_pkey PRIMARY KEY(k1 ASC, k2 ASC) INCLUDE (v)
)
SPLIT AT VALUES ((1, '1'), (100, '100'));


ALTER TABLE public.range_tbl_pk_with_include_clause OWNER TO yugabyte_test;

--
-- Name: range_tbl_pk_with_multiple_included_columns; Type: TABLE; Schema: public; Owner: yugabyte_test
--


-- For binary upgrade, must preserve pg_type oid
SELECT pg_catalog.binary_upgrade_set_next_pg_type_oid('16584'::pg_catalog.oid);


-- For binary upgrade, must preserve pg_type array oid
SELECT pg_catalog.binary_upgrade_set_next_array_pg_type_oid('16583'::pg_catalog.oid);

CREATE TABLE public.range_tbl_pk_with_multiple_included_columns (
    col1 integer NOT NULL,
    col2 integer NOT NULL,
    col3 integer,
    col4 integer,
    CONSTRAINT range_tbl_pk_with_multiple_included_columns_pkey PRIMARY KEY(col1 ASC, col2 ASC) INCLUDE (col3, col4)
);


ALTER TABLE public.range_tbl_pk_with_multiple_included_columns OWNER TO yugabyte_test;

--
-- Name: rls_private; Type: TABLE; Schema: public; Owner: yugabyte_test
--


-- For binary upgrade, must preserve pg_type oid
SELECT pg_catalog.binary_upgrade_set_next_pg_type_oid('16463'::pg_catalog.oid);


-- For binary upgrade, must preserve pg_type array oid
SELECT pg_catalog.binary_upgrade_set_next_array_pg_type_oid('16462'::pg_catalog.oid);

CREATE TABLE public.rls_private (
    k integer NOT NULL,
    v text,
    CONSTRAINT rls_private_pkey PRIMARY KEY((k) HASH)
)
SPLIT INTO 3 TABLETS;

ALTER TABLE ONLY public.rls_private FORCE ROW LEVEL SECURITY;


ALTER TABLE public.rls_private OWNER TO yugabyte_test;

--
-- Name: rls_public; Type: TABLE; Schema: public; Owner: yugabyte_test
--


-- For binary upgrade, must preserve pg_type oid
SELECT pg_catalog.binary_upgrade_set_next_pg_type_oid('16458'::pg_catalog.oid);


-- For binary upgrade, must preserve pg_type array oid
SELECT pg_catalog.binary_upgrade_set_next_array_pg_type_oid('16457'::pg_catalog.oid);

CREATE TABLE public.rls_public (
    k integer NOT NULL,
    v text,
    CONSTRAINT rls_public_pkey PRIMARY KEY((k) HASH)
)
SPLIT INTO 3 TABLETS;


ALTER TABLE public.rls_public OWNER TO yugabyte_test;

--
-- Name: tbl1; Type: TABLE; Schema: public; Owner: yugabyte_test
--


-- For binary upgrade, must preserve pg_type oid
SELECT pg_catalog.binary_upgrade_set_next_pg_type_oid('16388'::pg_catalog.oid);


-- For binary upgrade, must preserve pg_type array oid
SELECT pg_catalog.binary_upgrade_set_next_array_pg_type_oid('16387'::pg_catalog.oid);

CREATE TABLE public.tbl1 (
    a integer NOT NULL,
    b integer
)
SPLIT INTO 3 TABLETS;


ALTER TABLE public.tbl1 OWNER TO yugabyte_test;

--
-- Name: tbl10; Type: TABLE; Schema: public; Owner: yugabyte_test
--


-- For binary upgrade, must preserve pg_type oid
SELECT pg_catalog.binary_upgrade_set_next_pg_type_oid('16438'::pg_catalog.oid);


-- For binary upgrade, must preserve pg_type array oid
SELECT pg_catalog.binary_upgrade_set_next_array_pg_type_oid('16437'::pg_catalog.oid);

CREATE TABLE public.tbl10 (
    a integer NOT NULL,
    b integer NOT NULL,
    c integer NOT NULL,
    d integer,
    CONSTRAINT tbl10_pkey PRIMARY KEY((a, c) HASH, b ASC)
)
SPLIT INTO 3 TABLETS;


ALTER TABLE public.tbl10 OWNER TO yugabyte_test;

--
-- Name: tbl11; Type: TABLE; Schema: public; Owner: yugabyte_test
--


-- For binary upgrade, must preserve pg_type oid
SELECT pg_catalog.binary_upgrade_set_next_pg_type_oid('16443'::pg_catalog.oid);


-- For binary upgrade, must preserve pg_type array oid
SELECT pg_catalog.binary_upgrade_set_next_array_pg_type_oid('16442'::pg_catalog.oid);

CREATE TABLE public.tbl11 (
    a integer NOT NULL,
    b integer NOT NULL,
    c integer,
    CONSTRAINT tbl11_pkey PRIMARY KEY(a DESC, b ASC)
);


ALTER TABLE public.tbl11 OWNER TO yugabyte_test;

--
-- Name: tbl12; Type: TABLE; Schema: public; Owner: yugabyte_test
--


-- For binary upgrade, must preserve pg_type oid
SELECT pg_catalog.binary_upgrade_set_next_pg_type_oid('16448'::pg_catalog.oid);


-- For binary upgrade, must preserve pg_type array oid
SELECT pg_catalog.binary_upgrade_set_next_array_pg_type_oid('16447'::pg_catalog.oid);

CREATE TABLE public.tbl12 (
    a integer NOT NULL,
    b integer,
    c integer NOT NULL,
    d integer NOT NULL,
    CONSTRAINT tbl12_pkey PRIMARY KEY(a ASC, d DESC, c DESC)
);


ALTER TABLE public.tbl12 OWNER TO yugabyte_test;

--
-- Name: tbl13; Type: TABLE; Schema: public; Owner: yugabyte_test
--


-- For binary upgrade, must preserve pg_type oid
SELECT pg_catalog.binary_upgrade_set_next_pg_type_oid('16453'::pg_catalog.oid);


-- For binary upgrade, must preserve pg_type array oid
SELECT pg_catalog.binary_upgrade_set_next_array_pg_type_oid('16452'::pg_catalog.oid);

CREATE TABLE public.tbl13 (
    a integer,
    b integer NOT NULL,
    c integer NOT NULL,
    d integer,
    CONSTRAINT tbl13_pkey PRIMARY KEY((b, c) HASH)
)
SPLIT INTO 3 TABLETS;


ALTER TABLE public.tbl13 OWNER TO yugabyte_test;

--
-- Name: tbl1_a_seq; Type: SEQUENCE; Schema: public; Owner: yugabyte_test
--

<<<<<<< HEAD
=======

-- For binary upgrade, must preserve pg_type oid
SELECT pg_catalog.binary_upgrade_set_next_pg_type_oid('16385'::pg_catalog.oid);

>>>>>>> 769e2a5b
CREATE SEQUENCE public.tbl1_a_seq
    AS integer
    START WITH 1
    INCREMENT BY 1
    NO MINVALUE
    NO MAXVALUE
    CACHE 1;


ALTER TABLE public.tbl1_a_seq OWNER TO yugabyte_test;

--
-- Name: tbl1_a_seq; Type: SEQUENCE OWNED BY; Schema: public; Owner: yugabyte_test
--

ALTER SEQUENCE public.tbl1_a_seq OWNED BY public.tbl1.a;


--
-- Name: tbl2; Type: TABLE; Schema: public; Owner: yugabyte_test
--


-- For binary upgrade, must preserve pg_type oid
SELECT pg_catalog.binary_upgrade_set_next_pg_type_oid('16394'::pg_catalog.oid);


-- For binary upgrade, must preserve pg_type array oid
SELECT pg_catalog.binary_upgrade_set_next_array_pg_type_oid('16393'::pg_catalog.oid);

CREATE TABLE public.tbl2 (
    a integer NOT NULL
)
SPLIT INTO 3 TABLETS;


ALTER TABLE public.tbl2 OWNER TO yugabyte_test;

--
-- Name: tbl2_a_seq; Type: SEQUENCE; Schema: public; Owner: yugabyte_test
--

<<<<<<< HEAD
=======

-- For binary upgrade, must preserve pg_type oid
SELECT pg_catalog.binary_upgrade_set_next_pg_type_oid('16391'::pg_catalog.oid);

>>>>>>> 769e2a5b
CREATE SEQUENCE public.tbl2_a_seq
    AS integer
    START WITH 1
    INCREMENT BY 1
    NO MINVALUE
    NO MAXVALUE
    CACHE 1;


ALTER TABLE public.tbl2_a_seq OWNER TO yugabyte_test;

--
-- Name: tbl2_a_seq; Type: SEQUENCE OWNED BY; Schema: public; Owner: yugabyte_test
--

ALTER SEQUENCE public.tbl2_a_seq OWNED BY public.tbl2.a;


--
-- Name: tbl3; Type: TABLE; Schema: public; Owner: yugabyte_test
--


-- For binary upgrade, must preserve pg_type oid
SELECT pg_catalog.binary_upgrade_set_next_pg_type_oid('16398'::pg_catalog.oid);


-- For binary upgrade, must preserve pg_type array oid
SELECT pg_catalog.binary_upgrade_set_next_array_pg_type_oid('16397'::pg_catalog.oid);

CREATE TABLE public.tbl3 (
    a integer NOT NULL,
    b integer,
    CONSTRAINT tbl3_pkey PRIMARY KEY(a ASC)
);


ALTER TABLE public.tbl3 OWNER TO yugabyte_test;

--
-- Name: tbl4; Type: TABLE; Schema: public; Owner: yugabyte_test
--


-- For binary upgrade, must preserve pg_type oid
SELECT pg_catalog.binary_upgrade_set_next_pg_type_oid('16403'::pg_catalog.oid);


-- For binary upgrade, must preserve pg_type array oid
SELECT pg_catalog.binary_upgrade_set_next_array_pg_type_oid('16402'::pg_catalog.oid);

CREATE TABLE public.tbl4 (
    a integer NOT NULL,
    b integer NOT NULL,
    CONSTRAINT tbl4_pkey PRIMARY KEY((a) HASH, b ASC)
)
SPLIT INTO 3 TABLETS;


ALTER TABLE public.tbl4 OWNER TO yugabyte_test;

--
-- Name: tbl5; Type: TABLE; Schema: public; Owner: yugabyte_test
--


-- For binary upgrade, must preserve pg_type oid
SELECT pg_catalog.binary_upgrade_set_next_pg_type_oid('16408'::pg_catalog.oid);


-- For binary upgrade, must preserve pg_type array oid
SELECT pg_catalog.binary_upgrade_set_next_array_pg_type_oid('16407'::pg_catalog.oid);

CREATE TABLE public.tbl5 (
    a integer NOT NULL,
    b integer,
    c integer,
    CONSTRAINT tbl5_pkey PRIMARY KEY((a) HASH)
)
SPLIT INTO 3 TABLETS;


ALTER TABLE public.tbl5 OWNER TO yugabyte_test;

--
-- Name: tbl6; Type: TABLE; Schema: public; Owner: yugabyte_test
--


-- For binary upgrade, must preserve pg_type oid
SELECT pg_catalog.binary_upgrade_set_next_pg_type_oid('16413'::pg_catalog.oid);


-- For binary upgrade, must preserve pg_type array oid
SELECT pg_catalog.binary_upgrade_set_next_array_pg_type_oid('16412'::pg_catalog.oid);

CREATE TABLE public.tbl6 (
    a integer NOT NULL,
    CONSTRAINT tbl6_pkey PRIMARY KEY((a) HASH)
)
SPLIT INTO 3 TABLETS;


ALTER TABLE public.tbl6 OWNER TO yugabyte_test;

--
-- Name: tbl7; Type: TABLE; Schema: public; Owner: yugabyte_test
--


-- For binary upgrade, must preserve pg_type oid
SELECT pg_catalog.binary_upgrade_set_next_pg_type_oid('16418'::pg_catalog.oid);


-- For binary upgrade, must preserve pg_type array oid
SELECT pg_catalog.binary_upgrade_set_next_array_pg_type_oid('16417'::pg_catalog.oid);

CREATE TABLE public.tbl7 (
    a integer,
    b integer NOT NULL,
    c integer NOT NULL,
    d integer,
    CONSTRAINT tbl7_pkey PRIMARY KEY((b) HASH, c ASC)
)
SPLIT INTO 3 TABLETS;


ALTER TABLE public.tbl7 OWNER TO yugabyte_test;

--
-- Name: tbl8; Type: TABLE; Schema: public; Owner: yugabyte_test
--


-- For binary upgrade, must preserve pg_type oid
SELECT pg_catalog.binary_upgrade_set_next_pg_type_oid('16423'::pg_catalog.oid);


-- For binary upgrade, must preserve pg_type array oid
SELECT pg_catalog.binary_upgrade_set_next_array_pg_type_oid('16422'::pg_catalog.oid);

CREATE TABLE public.tbl8 (
    a integer NOT NULL,
    b integer,
    c integer,
    d integer NOT NULL,
    CONSTRAINT tbl8_pkey PRIMARY KEY((a) HASH, d ASC)
)
SPLIT INTO 3 TABLETS;


ALTER TABLE public.tbl8 OWNER TO yugabyte_test;

--
-- Name: tbl9; Type: TABLE; Schema: public; Owner: yugabyte_test
--


-- For binary upgrade, must preserve pg_type oid
SELECT pg_catalog.binary_upgrade_set_next_pg_type_oid('16433'::pg_catalog.oid);


-- For binary upgrade, must preserve pg_type array oid
SELECT pg_catalog.binary_upgrade_set_next_array_pg_type_oid('16432'::pg_catalog.oid);

CREATE TABLE public.tbl9 (
    a integer NOT NULL,
    b integer NOT NULL,
    c integer,
    CONSTRAINT tbl9_pkey PRIMARY KEY((a, b) HASH)
)
SPLIT INTO 3 TABLETS;


ALTER TABLE public.tbl9 OWNER TO yugabyte_test;

--
-- Name: tgroup_after_options; Type: TABLE; Schema: public; Owner: tablegroup_test_user
--


-- For binary upgrade, must preserve pg_type oid
SELECT pg_catalog.binary_upgrade_set_next_pg_type_oid('16503'::pg_catalog.oid);


-- For binary upgrade, must preserve pg_type array oid
SELECT pg_catalog.binary_upgrade_set_next_array_pg_type_oid('16502'::pg_catalog.oid);

CREATE TABLE public.tgroup_after_options (
    a integer
)
WITH (parallel_workers='2', colocation_id='20002')
TABLEGROUP grp1;


ALTER TABLE public.tgroup_after_options OWNER TO tablegroup_test_user;

--
-- Name: tgroup_empty_options; Type: TABLE; Schema: public; Owner: tablegroup_test_user
--


-- For binary upgrade, must preserve pg_type oid
SELECT pg_catalog.binary_upgrade_set_next_pg_type_oid('16509'::pg_catalog.oid);


-- For binary upgrade, must preserve pg_type array oid
SELECT pg_catalog.binary_upgrade_set_next_array_pg_type_oid('16508'::pg_catalog.oid);

CREATE TABLE public.tgroup_empty_options (
    a integer
)
SPLIT INTO 3 TABLETS;


ALTER TABLE public.tgroup_empty_options OWNER TO tablegroup_test_user;

--
-- Name: tgroup_in_between_options; Type: TABLE; Schema: public; Owner: tablegroup_test_user
--


-- For binary upgrade, must preserve pg_type oid
SELECT pg_catalog.binary_upgrade_set_next_pg_type_oid('16506'::pg_catalog.oid);


-- For binary upgrade, must preserve pg_type array oid
SELECT pg_catalog.binary_upgrade_set_next_array_pg_type_oid('16505'::pg_catalog.oid);

CREATE TABLE public.tgroup_in_between_options (
    a integer
)
WITH (parallel_workers='2', autovacuum_enabled='true', colocation_id='20003')
TABLEGROUP grp1;


ALTER TABLE public.tgroup_in_between_options OWNER TO tablegroup_test_user;

--
-- Name: tgroup_no_options_and_tgroup; Type: TABLE; Schema: public; Owner: tablegroup_test_user
--


-- For binary upgrade, must preserve pg_type oid
SELECT pg_catalog.binary_upgrade_set_next_pg_type_oid('16485'::pg_catalog.oid);


-- For binary upgrade, must preserve pg_type array oid
SELECT pg_catalog.binary_upgrade_set_next_array_pg_type_oid('16484'::pg_catalog.oid);

CREATE TABLE public.tgroup_no_options_and_tgroup (
    a integer
)
WITH (colocation_id='20001')
TABLEGROUP grp1;


ALTER TABLE public.tgroup_no_options_and_tgroup OWNER TO tablegroup_test_user;

--
-- Name: tgroup_one_option; Type: TABLE; Schema: public; Owner: tablegroup_test_user
--


-- For binary upgrade, must preserve pg_type oid
SELECT pg_catalog.binary_upgrade_set_next_pg_type_oid('16488'::pg_catalog.oid);


-- For binary upgrade, must preserve pg_type array oid
SELECT pg_catalog.binary_upgrade_set_next_array_pg_type_oid('16487'::pg_catalog.oid);

CREATE TABLE public.tgroup_one_option (
    a integer
)
WITH (autovacuum_enabled='true')
SPLIT INTO 3 TABLETS;


ALTER TABLE public.tgroup_one_option OWNER TO tablegroup_test_user;

--
-- Name: tgroup_one_option_and_tgroup; Type: TABLE; Schema: public; Owner: tablegroup_test_user
--


-- For binary upgrade, must preserve pg_type oid
SELECT pg_catalog.binary_upgrade_set_next_pg_type_oid('16491'::pg_catalog.oid);


-- For binary upgrade, must preserve pg_type array oid
SELECT pg_catalog.binary_upgrade_set_next_array_pg_type_oid('16490'::pg_catalog.oid);

CREATE TABLE public.tgroup_one_option_and_tgroup (
    a integer
)
WITH (autovacuum_enabled='true', colocation_id='20001')
TABLEGROUP grp2;


ALTER TABLE public.tgroup_one_option_and_tgroup OWNER TO tablegroup_test_user;

--
-- Name: tgroup_options; Type: TABLE; Schema: public; Owner: tablegroup_test_user
--


-- For binary upgrade, must preserve pg_type oid
SELECT pg_catalog.binary_upgrade_set_next_pg_type_oid('16494'::pg_catalog.oid);


-- For binary upgrade, must preserve pg_type array oid
SELECT pg_catalog.binary_upgrade_set_next_array_pg_type_oid('16493'::pg_catalog.oid);

CREATE TABLE public.tgroup_options (
    a integer
)
WITH (autovacuum_enabled='true', parallel_workers='2')
SPLIT INTO 3 TABLETS;


ALTER TABLE public.tgroup_options OWNER TO tablegroup_test_user;

--
-- Name: tgroup_options_and_tgroup; Type: TABLE; Schema: public; Owner: tablegroup_test_user
--


-- For binary upgrade, must preserve pg_type oid
SELECT pg_catalog.binary_upgrade_set_next_pg_type_oid('16497'::pg_catalog.oid);


-- For binary upgrade, must preserve pg_type array oid
SELECT pg_catalog.binary_upgrade_set_next_array_pg_type_oid('16496'::pg_catalog.oid);

CREATE TABLE public.tgroup_options_and_tgroup (
    a integer
)
WITH (autovacuum_enabled='true', parallel_workers='2', colocation_id='20002')
TABLEGROUP grp2;


ALTER TABLE public.tgroup_options_and_tgroup OWNER TO tablegroup_test_user;

--
-- Name: tgroup_options_tgroup_and_custom_colocation_id; Type: TABLE; Schema: public; Owner: tablegroup_test_user
--


-- For binary upgrade, must preserve pg_type oid
SELECT pg_catalog.binary_upgrade_set_next_pg_type_oid('16500'::pg_catalog.oid);


-- For binary upgrade, must preserve pg_type array oid
SELECT pg_catalog.binary_upgrade_set_next_array_pg_type_oid('16499'::pg_catalog.oid);

CREATE TABLE public.tgroup_options_tgroup_and_custom_colocation_id (
    a integer
)
WITH (autovacuum_enabled='true', parallel_workers='2', colocation_id='100500')
TABLEGROUP grp2;


ALTER TABLE public.tgroup_options_tgroup_and_custom_colocation_id OWNER TO tablegroup_test_user;

--
-- Name: tgroup_with_spc; Type: TABLE; Schema: public; Owner: tablegroup_test_user
--


-- For binary upgrade, must preserve pg_type oid
SELECT pg_catalog.binary_upgrade_set_next_pg_type_oid('16512'::pg_catalog.oid);


-- For binary upgrade, must preserve pg_type array oid
SELECT pg_catalog.binary_upgrade_set_next_array_pg_type_oid('16511'::pg_catalog.oid);

CREATE TABLE public.tgroup_with_spc (
    a integer
)
WITH (colocation_id='20001')
TABLEGROUP grp_with_spc;


ALTER TABLE public.tgroup_with_spc OWNER TO tablegroup_test_user;

--
-- Name: th1; Type: TABLE; Schema: public; Owner: yugabyte_test
--


-- For binary upgrade, must preserve pg_type oid
SELECT pg_catalog.binary_upgrade_set_next_pg_type_oid('16515'::pg_catalog.oid);


-- For binary upgrade, must preserve pg_type array oid
SELECT pg_catalog.binary_upgrade_set_next_array_pg_type_oid('16514'::pg_catalog.oid);

CREATE TABLE public.th1 (
    a integer,
    b text,
    c double precision
)
SPLIT INTO 2 TABLETS;


ALTER TABLE public.th1 OWNER TO yugabyte_test;

--
-- Name: th2; Type: TABLE; Schema: public; Owner: yugabyte_test
--


-- For binary upgrade, must preserve pg_type oid
SELECT pg_catalog.binary_upgrade_set_next_pg_type_oid('16518'::pg_catalog.oid);


-- For binary upgrade, must preserve pg_type array oid
SELECT pg_catalog.binary_upgrade_set_next_array_pg_type_oid('16517'::pg_catalog.oid);

CREATE TABLE public.th2 (
    a integer NOT NULL,
    b text NOT NULL,
    c double precision,
    CONSTRAINT th2_pkey PRIMARY KEY((a) HASH, b ASC)
)
SPLIT INTO 3 TABLETS;


ALTER TABLE public.th2 OWNER TO yugabyte_test;

--
-- Name: th3; Type: TABLE; Schema: public; Owner: yugabyte_test
--


-- For binary upgrade, must preserve pg_type oid
SELECT pg_catalog.binary_upgrade_set_next_pg_type_oid('16523'::pg_catalog.oid);


-- For binary upgrade, must preserve pg_type array oid
SELECT pg_catalog.binary_upgrade_set_next_array_pg_type_oid('16522'::pg_catalog.oid);

CREATE TABLE public.th3 (
    a integer NOT NULL,
    b text NOT NULL,
    c double precision,
    CONSTRAINT th3_pkey PRIMARY KEY((a, b) HASH)
)
SPLIT INTO 4 TABLETS;


ALTER TABLE public.th3 OWNER TO yugabyte_test;

--
-- Name: tr1; Type: TABLE; Schema: public; Owner: yugabyte_test
--


-- For binary upgrade, must preserve pg_type oid
SELECT pg_catalog.binary_upgrade_set_next_pg_type_oid('16528'::pg_catalog.oid);


-- For binary upgrade, must preserve pg_type array oid
SELECT pg_catalog.binary_upgrade_set_next_array_pg_type_oid('16527'::pg_catalog.oid);

CREATE TABLE public.tr1 (
    a integer NOT NULL,
    b text,
    c double precision,
    CONSTRAINT tr1_pkey PRIMARY KEY(a ASC)
)
SPLIT AT VALUES ((1), (100));


ALTER TABLE public.tr1 OWNER TO yugabyte_test;

--
-- Name: tr2; Type: TABLE; Schema: public; Owner: yugabyte_test
--


-- For binary upgrade, must preserve pg_type oid
SELECT pg_catalog.binary_upgrade_set_next_pg_type_oid('16533'::pg_catalog.oid);


-- For binary upgrade, must preserve pg_type array oid
SELECT pg_catalog.binary_upgrade_set_next_array_pg_type_oid('16532'::pg_catalog.oid);

CREATE TABLE public.tr2 (
    a integer NOT NULL,
    b text NOT NULL,
    c double precision NOT NULL,
    CONSTRAINT tr2_pkey PRIMARY KEY(a DESC, b ASC, c DESC)
)
SPLIT AT VALUES ((100, 'a', 2.5), (50, 'n', MINVALUE), (1, 'z', -5.12));


ALTER TABLE public.tr2 OWNER TO yugabyte_test;

--
-- Name: uaccount; Type: TABLE; Schema: public; Owner: regress_rls_alice
--


-- For binary upgrade, must preserve pg_type oid
SELECT pg_catalog.binary_upgrade_set_next_pg_type_oid('16476'::pg_catalog.oid);


-- For binary upgrade, must preserve pg_type array oid
SELECT pg_catalog.binary_upgrade_set_next_array_pg_type_oid('16475'::pg_catalog.oid);

CREATE TABLE public.uaccount (
    pguser name NOT NULL,
    seclv integer,
    CONSTRAINT uaccount_pkey PRIMARY KEY(pguser ASC)
);


ALTER TABLE public.uaccount OWNER TO regress_rls_alice;

--
-- Name: hints id; Type: DEFAULT; Schema: hint_plan; Owner: yugabyte_test
--

ALTER TABLE ONLY hint_plan.hints ALTER COLUMN id SET DEFAULT nextval('hint_plan.hints_id_seq'::regclass);


--
-- Name: tbl1 a; Type: DEFAULT; Schema: public; Owner: yugabyte_test
--

ALTER TABLE ONLY public.tbl1 ALTER COLUMN a SET DEFAULT nextval('public.tbl1_a_seq'::regclass);


--
-- Name: tbl2 a; Type: DEFAULT; Schema: public; Owner: yugabyte_test
--

ALTER TABLE ONLY public.tbl2 ALTER COLUMN a SET DEFAULT nextval('public.tbl2_a_seq'::regclass);


--
-- Data for Name: hints; Type: TABLE DATA; Schema: hint_plan; Owner: yugabyte_test
--

COPY hint_plan.hints (id, norm_query_string, application_name, hints) FROM stdin;
\.


--
-- Data for Name: chat_user; Type: TABLE DATA; Schema: public; Owner: yugabyte_test
--

COPY public.chat_user ("chatID") FROM stdin;
\.


--
-- Data for Name: hash_tbl_pk_with_include_clause; Type: TABLE DATA; Schema: public; Owner: yugabyte_test
--

COPY public.hash_tbl_pk_with_include_clause (k2, v, k1) FROM stdin;
\.


--
-- Data for Name: hash_tbl_pk_with_multiple_included_columns; Type: TABLE DATA; Schema: public; Owner: yugabyte_test
--

COPY public.hash_tbl_pk_with_multiple_included_columns (col1, col2, col3, col4) FROM stdin;
\.


--
-- Data for Name: p1; Type: TABLE DATA; Schema: public; Owner: yugabyte_test
--

COPY public.p1 (k, v) FROM stdin;
\.


--
-- Data for Name: p2; Type: TABLE DATA; Schema: public; Owner: yugabyte_test
--

COPY public.p2 (k, v) FROM stdin;
\.


--
-- Data for Name: pre_split_range; Type: TABLE DATA; Schema: public; Owner: yugabyte_test
--

COPY public.pre_split_range (id, customer_id, company_name, contact_name, contact_title, address, city, region, postal_code, country, phone, fax, more_col1, more_col2, more_col3) FROM stdin;
\.


--
-- Data for Name: range_tbl_pk_with_include_clause; Type: TABLE DATA; Schema: public; Owner: yugabyte_test
--

COPY public.range_tbl_pk_with_include_clause (k2, v, k1) FROM stdin;
\.


--
-- Data for Name: range_tbl_pk_with_multiple_included_columns; Type: TABLE DATA; Schema: public; Owner: yugabyte_test
--

COPY public.range_tbl_pk_with_multiple_included_columns (col1, col2, col3, col4) FROM stdin;
\.


--
-- Data for Name: rls_private; Type: TABLE DATA; Schema: public; Owner: yugabyte_test
--

COPY public.rls_private (k, v) FROM stdin;
\.


--
-- Data for Name: rls_public; Type: TABLE DATA; Schema: public; Owner: yugabyte_test
--

COPY public.rls_public (k, v) FROM stdin;
\.


--
-- Data for Name: tbl1; Type: TABLE DATA; Schema: public; Owner: yugabyte_test
--

COPY public.tbl1 (a, b) FROM stdin;
1	100
\.


--
-- Data for Name: tbl10; Type: TABLE DATA; Schema: public; Owner: yugabyte_test
--

COPY public.tbl10 (a, b, c, d) FROM stdin;
\.


--
-- Data for Name: tbl11; Type: TABLE DATA; Schema: public; Owner: yugabyte_test
--

COPY public.tbl11 (a, b, c) FROM stdin;
\.


--
-- Data for Name: tbl12; Type: TABLE DATA; Schema: public; Owner: yugabyte_test
--

COPY public.tbl12 (a, b, c, d) FROM stdin;
\.


--
-- Data for Name: tbl13; Type: TABLE DATA; Schema: public; Owner: yugabyte_test
--

COPY public.tbl13 (a, b, c, d) FROM stdin;
\.


--
-- Data for Name: tbl2; Type: TABLE DATA; Schema: public; Owner: yugabyte_test
--

COPY public.tbl2 (a) FROM stdin;
\.


--
-- Data for Name: tbl3; Type: TABLE DATA; Schema: public; Owner: yugabyte_test
--

COPY public.tbl3 (a, b) FROM stdin;
\.


--
-- Data for Name: tbl4; Type: TABLE DATA; Schema: public; Owner: yugabyte_test
--

COPY public.tbl4 (a, b) FROM stdin;
\.


--
-- Data for Name: tbl5; Type: TABLE DATA; Schema: public; Owner: yugabyte_test
--

COPY public.tbl5 (a, b, c) FROM stdin;
4	7	16
\.


--
-- Data for Name: tbl6; Type: TABLE DATA; Schema: public; Owner: yugabyte_test
--

COPY public.tbl6 (a) FROM stdin;
\.


--
-- Data for Name: tbl7; Type: TABLE DATA; Schema: public; Owner: yugabyte_test
--

COPY public.tbl7 (a, b, c, d) FROM stdin;
\.


--
-- Data for Name: tbl8; Type: TABLE DATA; Schema: public; Owner: yugabyte_test
--

COPY public.tbl8 (a, b, c, d) FROM stdin;
\.


--
-- Data for Name: tbl9; Type: TABLE DATA; Schema: public; Owner: yugabyte_test
--

COPY public.tbl9 (a, b, c) FROM stdin;
\.


--
-- Data for Name: tgroup_after_options; Type: TABLE DATA; Schema: public; Owner: tablegroup_test_user
--

COPY public.tgroup_after_options (a) FROM stdin;
\.


--
-- Data for Name: tgroup_empty_options; Type: TABLE DATA; Schema: public; Owner: tablegroup_test_user
--

COPY public.tgroup_empty_options (a) FROM stdin;
\.


--
-- Data for Name: tgroup_in_between_options; Type: TABLE DATA; Schema: public; Owner: tablegroup_test_user
--

COPY public.tgroup_in_between_options (a) FROM stdin;
\.


--
-- Data for Name: tgroup_no_options_and_tgroup; Type: TABLE DATA; Schema: public; Owner: tablegroup_test_user
--

COPY public.tgroup_no_options_and_tgroup (a) FROM stdin;
\.


--
-- Data for Name: tgroup_one_option; Type: TABLE DATA; Schema: public; Owner: tablegroup_test_user
--

COPY public.tgroup_one_option (a) FROM stdin;
\.


--
-- Data for Name: tgroup_one_option_and_tgroup; Type: TABLE DATA; Schema: public; Owner: tablegroup_test_user
--

COPY public.tgroup_one_option_and_tgroup (a) FROM stdin;
\.


--
-- Data for Name: tgroup_options; Type: TABLE DATA; Schema: public; Owner: tablegroup_test_user
--

COPY public.tgroup_options (a) FROM stdin;
\.


--
-- Data for Name: tgroup_options_and_tgroup; Type: TABLE DATA; Schema: public; Owner: tablegroup_test_user
--

COPY public.tgroup_options_and_tgroup (a) FROM stdin;
\.


--
-- Data for Name: tgroup_options_tgroup_and_custom_colocation_id; Type: TABLE DATA; Schema: public; Owner: tablegroup_test_user
--

COPY public.tgroup_options_tgroup_and_custom_colocation_id (a) FROM stdin;
\.


--
-- Data for Name: tgroup_with_spc; Type: TABLE DATA; Schema: public; Owner: tablegroup_test_user
--

COPY public.tgroup_with_spc (a) FROM stdin;
\.


--
-- Data for Name: th1; Type: TABLE DATA; Schema: public; Owner: yugabyte_test
--

COPY public.th1 (a, b, c) FROM stdin;
\.


--
-- Data for Name: th2; Type: TABLE DATA; Schema: public; Owner: yugabyte_test
--

COPY public.th2 (a, b, c) FROM stdin;
\.


--
-- Data for Name: th3; Type: TABLE DATA; Schema: public; Owner: yugabyte_test
--

COPY public.th3 (a, b, c) FROM stdin;
\.


--
-- Data for Name: tr1; Type: TABLE DATA; Schema: public; Owner: yugabyte_test
--

COPY public.tr1 (a, b, c) FROM stdin;
\.


--
-- Data for Name: tr2; Type: TABLE DATA; Schema: public; Owner: yugabyte_test
--

COPY public.tr2 (a, b, c) FROM stdin;
\.


--
-- Data for Name: uaccount; Type: TABLE DATA; Schema: public; Owner: regress_rls_alice
--

COPY public.uaccount (pguser, seclv) FROM stdin;
\.


--
-- Name: hints_id_seq; Type: SEQUENCE SET; Schema: hint_plan; Owner: yugabyte_test
--

SELECT pg_catalog.setval('hint_plan.hints_id_seq', 1, false);


--
-- Name: tbl1_a_seq; Type: SEQUENCE SET; Schema: public; Owner: yugabyte_test
--

SELECT pg_catalog.setval('public.tbl1_a_seq', 1, true);


--
-- Name: tbl2_a_seq; Type: SEQUENCE SET; Schema: public; Owner: yugabyte_test
--

SELECT pg_catalog.setval('public.tbl2_a_seq', 1, false);


--
-- Name: p1 c1; Type: CONSTRAINT; Schema: public; Owner: yugabyte_test
--

CREATE UNIQUE INDEX NONCONCURRENTLY c1 ON public.p1 USING lsm (v ASC) SPLIT AT VALUES (('foo'), ('qux'));

ALTER TABLE ONLY public.p1
    ADD CONSTRAINT c1 UNIQUE USING INDEX c1;


--
-- Name: p2 c2; Type: CONSTRAINT; Schema: public; Owner: yugabyte_test
--

CREATE UNIQUE INDEX NONCONCURRENTLY c2 ON public.p2 USING lsm (v HASH) SPLIT INTO 10 TABLETS;

ALTER TABLE ONLY public.p2
    ADD CONSTRAINT c2 UNIQUE USING INDEX c2;


--
-- Name: hints_norm_and_app; Type: INDEX; Schema: hint_plan; Owner: yugabyte_test
--

CREATE UNIQUE INDEX NONCONCURRENTLY hints_norm_and_app ON hint_plan.hints USING lsm (norm_query_string HASH, application_name ASC) SPLIT INTO 3 TABLETS;


--
-- Name: non_unique_idx_with_include_clause; Type: INDEX; Schema: public; Owner: yugabyte_test
--

CREATE UNIQUE INDEX NONCONCURRENTLY non_unique_idx_with_include_clause ON public.hash_tbl_pk_with_include_clause USING lsm (k1 HASH, k2 ASC) INCLUDE (v) SPLIT INTO 3 TABLETS;


--
-- Name: tbl8_idx; Type: INDEX; Schema: public; Owner: yugabyte_test
--

CREATE INDEX NONCONCURRENTLY tbl8_idx ON public.tbl8 USING lsm ((b, c) HASH) SPLIT INTO 3 TABLETS;


--
-- Name: tbl8_idx2; Type: INDEX; Schema: public; Owner: yugabyte_test
--

CREATE INDEX NONCONCURRENTLY tbl8_idx2 ON public.tbl8 USING lsm (a HASH, b ASC) SPLIT INTO 3 TABLETS;


--
-- Name: tbl8_idx3; Type: INDEX; Schema: public; Owner: yugabyte_test
--

CREATE INDEX NONCONCURRENTLY tbl8_idx3 ON public.tbl8 USING lsm (b ASC);


--
-- Name: tbl8_idx4; Type: INDEX; Schema: public; Owner: yugabyte_test
--

CREATE INDEX NONCONCURRENTLY tbl8_idx4 ON public.tbl8 USING lsm (b DESC);


--
-- Name: tbl8_idx5; Type: INDEX; Schema: public; Owner: yugabyte_test
--

CREATE INDEX NONCONCURRENTLY tbl8_idx5 ON public.tbl8 USING lsm (c HASH) SPLIT INTO 3 TABLETS;


--
-- Name: th2_c_b_idx; Type: INDEX; Schema: public; Owner: yugabyte_test
--

CREATE INDEX NONCONCURRENTLY th2_c_b_idx ON public.th2 USING lsm (c HASH, b DESC) SPLIT INTO 4 TABLETS;


--
-- Name: th3_c_b_idx; Type: INDEX; Schema: public; Owner: yugabyte_test
--

CREATE INDEX NONCONCURRENTLY th3_c_b_idx ON public.th3 USING lsm ((c, b) HASH) SPLIT INTO 3 TABLETS;


--
-- Name: tr2_c_b_a_idx; Type: INDEX; Schema: public; Owner: yugabyte_test
--

<<<<<<< HEAD
CREATE INDEX tr2_c_b_a_idx ON public.tr2 USING lsm (c ASC, b DESC, a ASC) SPLIT AT VALUES ((-5.12, 'z', 1), (-0.75, 'l', MINVALUE), (2.5, 'a', 100));
=======
CREATE INDEX NONCONCURRENTLY tr2_c_b_a_idx ON public.tr2 USING lsm (c ASC, b DESC, a ASC) SPLIT AT VALUES ((-5.12000000000000011, 'z', 1), (-0.75, 'l', MINVALUE), (2.5, 'a', 100));
>>>>>>> 769e2a5b


--
-- Name: tr2_c_idx; Type: INDEX; Schema: public; Owner: yugabyte_test
--

CREATE INDEX NONCONCURRENTLY tr2_c_idx ON public.tr2 USING lsm (c DESC) SPLIT AT VALUES ((100.5), (1.5));


--
-- Name: unique_idx_with_include_clause; Type: INDEX; Schema: public; Owner: yugabyte_test
--

CREATE UNIQUE INDEX NONCONCURRENTLY unique_idx_with_include_clause ON public.range_tbl_pk_with_include_clause USING lsm (k1 HASH, k2 ASC) INCLUDE (v) SPLIT INTO 3 TABLETS;


--
-- Name: uaccount account_policies; Type: POLICY; Schema: public; Owner: regress_rls_alice
--

CREATE POLICY account_policies ON public.uaccount USING ((pguser = CURRENT_USER));


--
-- Name: rls_public p1; Type: POLICY; Schema: public; Owner: yugabyte_test
--

CREATE POLICY p1 ON public.rls_public USING (((k % 2) = 0));


--
-- Name: rls_private p2; Type: POLICY; Schema: public; Owner: yugabyte_test
--

CREATE POLICY p2 ON public.rls_private FOR INSERT WITH CHECK (((k % 2) = 1));


--
-- Name: rls_private p3; Type: POLICY; Schema: public; Owner: yugabyte_test
--

CREATE POLICY p3 ON public.rls_private FOR UPDATE USING (((k % 2) = 1));


--
-- Name: rls_private; Type: ROW SECURITY; Schema: public; Owner: yugabyte_test
--

ALTER TABLE public.rls_private ENABLE ROW LEVEL SECURITY;

--
-- Name: rls_public; Type: ROW SECURITY; Schema: public; Owner: yugabyte_test
--

ALTER TABLE public.rls_public ENABLE ROW LEVEL SECURITY;

--
-- Name: uaccount; Type: ROW SECURITY; Schema: public; Owner: regress_rls_alice
--

ALTER TABLE public.uaccount ENABLE ROW LEVEL SECURITY;

--
<<<<<<< HEAD
-- Name: SCHEMA public; Type: ACL; Schema: -; Owner: pg_database_owner
--

GRANT CREATE ON SCHEMA public TO regress_rls_alice;


--
-- Name: pg_hint_plan; Type: EXTENSION; Schema: -; Owner:
=======
-- Name: pg_hint_plan; Type: EXTENSION; Schema: -; Owner: 
>>>>>>> 769e2a5b
--

-- YB: ensure extconfig field for extension: pg_hint_plan in pg_extension catalog is correct
UPDATE pg_extension SET extconfig = ARRAY['hint_plan.hints'::regclass::oid,'hint_plan.hints_id_seq'::regclass::oid]::oid[] WHERE extname = 'pg_hint_plan';


--
-- Name: SCHEMA hint_plan; Type: ACL; Schema: -; Owner: yugabyte_test
--

SELECT pg_catalog.binary_upgrade_set_record_init_privs(true);
GRANT USAGE ON SCHEMA hint_plan TO PUBLIC;
SELECT pg_catalog.binary_upgrade_set_record_init_privs(false);


--
-- Name: FUNCTION pg_stat_statements_reset(); Type: ACL; Schema: pg_catalog; Owner: postgres
--

SELECT pg_catalog.binary_upgrade_set_record_init_privs(true);
REVOKE ALL ON FUNCTION pg_catalog.pg_stat_statements_reset() FROM PUBLIC;
SELECT pg_catalog.binary_upgrade_set_record_init_privs(false);


--
-- Name: TABLE hints; Type: ACL; Schema: hint_plan; Owner: yugabyte_test
--

SELECT pg_catalog.binary_upgrade_set_record_init_privs(true);
GRANT SELECT ON TABLE hint_plan.hints TO PUBLIC;
SELECT pg_catalog.binary_upgrade_set_record_init_privs(false);


--
-- Name: TABLE pg_stat_statements; Type: ACL; Schema: pg_catalog; Owner: postgres
--

SELECT pg_catalog.binary_upgrade_set_record_init_privs(true);
GRANT SELECT ON TABLE pg_catalog.pg_stat_statements TO PUBLIC;
SELECT pg_catalog.binary_upgrade_set_record_init_privs(false);


--
-- Name: TABLE rls_private; Type: ACL; Schema: public; Owner: yugabyte_test
--

GRANT SELECT ON TABLE public.rls_private TO rls_user;


--
-- Name: TABLE rls_public; Type: ACL; Schema: public; Owner: yugabyte_test
--

GRANT ALL ON TABLE public.rls_public TO PUBLIC;


--
-- YSQL database dump complete
--
<|MERGE_RESOLUTION|>--- conflicted
+++ resolved
@@ -492,13 +492,6 @@
 -- Name: tbl1_a_seq; Type: SEQUENCE; Schema: public; Owner: yugabyte_test
 --
 
-<<<<<<< HEAD
-=======
-
--- For binary upgrade, must preserve pg_type oid
-SELECT pg_catalog.binary_upgrade_set_next_pg_type_oid('16385'::pg_catalog.oid);
-
->>>>>>> 769e2a5b
 CREATE SEQUENCE public.tbl1_a_seq
     AS integer
     START WITH 1
@@ -541,13 +534,6 @@
 -- Name: tbl2_a_seq; Type: SEQUENCE; Schema: public; Owner: yugabyte_test
 --
 
-<<<<<<< HEAD
-=======
-
--- For binary upgrade, must preserve pg_type oid
-SELECT pg_catalog.binary_upgrade_set_next_pg_type_oid('16391'::pg_catalog.oid);
-
->>>>>>> 769e2a5b
 CREATE SEQUENCE public.tbl2_a_seq
     AS integer
     START WITH 1
@@ -1519,11 +1505,7 @@
 -- Name: tr2_c_b_a_idx; Type: INDEX; Schema: public; Owner: yugabyte_test
 --
 
-<<<<<<< HEAD
-CREATE INDEX tr2_c_b_a_idx ON public.tr2 USING lsm (c ASC, b DESC, a ASC) SPLIT AT VALUES ((-5.12, 'z', 1), (-0.75, 'l', MINVALUE), (2.5, 'a', 100));
-=======
-CREATE INDEX NONCONCURRENTLY tr2_c_b_a_idx ON public.tr2 USING lsm (c ASC, b DESC, a ASC) SPLIT AT VALUES ((-5.12000000000000011, 'z', 1), (-0.75, 'l', MINVALUE), (2.5, 'a', 100));
->>>>>>> 769e2a5b
+CREATE INDEX NONCONCURRENTLY tr2_c_b_a_idx ON public.tr2 USING lsm (c ASC, b DESC, a ASC) SPLIT AT VALUES ((-5.12, 'z', 1), (-0.75, 'l', MINVALUE), (2.5, 'a', 100));
 
 
 --
@@ -1587,7 +1569,6 @@
 ALTER TABLE public.uaccount ENABLE ROW LEVEL SECURITY;
 
 --
-<<<<<<< HEAD
 -- Name: SCHEMA public; Type: ACL; Schema: -; Owner: pg_database_owner
 --
 
@@ -1596,9 +1577,6 @@
 
 --
 -- Name: pg_hint_plan; Type: EXTENSION; Schema: -; Owner:
-=======
--- Name: pg_hint_plan; Type: EXTENSION; Schema: -; Owner: 
->>>>>>> 769e2a5b
 --
 
 -- YB: ensure extconfig field for extension: pg_hint_plan in pg_extension catalog is correct
