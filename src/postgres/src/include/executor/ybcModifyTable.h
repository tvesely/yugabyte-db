/*--------------------------------------------------------------------------------------------------
 *
 * ybcModifyTable.h
 *	  prototypes for ybcModifyTable.c
 *
 * Copyright (c) YugaByte, Inc.
 *
 * Licensed under the Apache License, Version 2.0 (the "License"); you may not use this file except
 * in compliance with the License.  You may obtain a copy of the License at
 *
 * http://www.apache.org/licenses/LICENSE-2.0
 *
 * Unless required by applicable law or agreed to in writing, software distributed under the License
 * is distributed on an "AS IS" BASIS, WITHOUT WARRANTIES OR CONDITIONS OF ANY KIND, either express
 * or implied.  See the License for the specific language governing permissions and limitations
 * under the License.
 *
 * src/include/executor/ybcModifyTable.h
 *
 *--------------------------------------------------------------------------------------------------
 */

#pragma once

#include "nodes/execnodes.h"
#include "executor/tuptable.h"

/**
 * YSQL guc variables that can be used to enable non transactional writes.
 * e.g. 'SET yb_disable_transactional_writes=true'
 * See also the corresponding entries in guc.c.
 */
extern bool yb_disable_transactional_writes;

/**
 * YSQL guc variables that can be used to enable upsert mode for writes.
 * e.g. 'SET yb_enable_upsert_mode=true'
 * See also the corresponding entries in guc.c.
 */
extern bool yb_enable_upsert_mode;

//------------------------------------------------------------------------------
// YugaByte modify table API.

typedef void (*yb_bind_for_write_function) (YBCPgStatement stmt,
											void *indexstate,
											Relation index,
											Datum *values,
											bool *isnull,
											int natts,
											Datum ybbasectid,
											bool ybctid_as_value);

extern void YBCTupleTableMultiInsert(ResultRelInfo	 *resultRelInfo,
									 TupleTableSlot **slots, int num,
									 EState *estate);

extern void YBCTupleTableInsert(ResultRelInfo  *resultRelInfo,
								TupleTableSlot *slot, EState *estate);

/*
 * Insert data into YugaByte table.
 * This function is equivalent to "heap_insert", but it sends data to DocDB (YugaByte storage).
 *
 * ybctid argument can be supplied to keep it consistent across shared inserts.
 * If non-zero, it will be used instead of generation, otherwise it will be set
 * to the generated value.
 */
extern void YBCHeapInsert(ResultRelInfo *resultRelInfo,
						  TupleTableSlot *slot,
						  HeapTuple tuple,
						  EState *estate);
extern void YBCHeapInsertForDb(ResultRelInfo *resultRelInfo,
							   Oid dboid,
							   TupleTableSlot *slot,
							   HeapTuple tuple,
							   EState *estate,
							   Datum *ybctid);

/*
 * Insert a tuple into a YugaByte table. Will execute within a distributed
 * transaction if the table is transactional (YSQL default).
 *
 * ybctid argument can be supplied to keep it consistent across shared inserts.
 * If non-zero, it will be used instead of generation, otherwise it will be set
 * to the generated value.
 */
<<<<<<< HEAD
extern void YBCExecuteInsert(Relation rel,
							 TupleDesc tupleDesc,
							 HeapTuple tuple,
							 OnConflictAction onConflictAction);
extern void YBCExecuteInsertForDb(Oid dboid,
								  Relation rel,
								  TupleDesc tupleDesc,
								  HeapTuple tuple,
								  OnConflictAction onConflictAction,
								  Datum *ybctid);
=======
extern Oid YBCExecuteInsert(Relation rel,
                            TupleDesc tupleDesc,
                            HeapTuple tuple,
                            OnConflictAction onConflictAction);
extern Oid YBCExecuteInsertForDb(Oid dboid,
                                 Relation rel,
                                 TupleDesc tupleDesc,
                                 HeapTuple tuple,
                                 OnConflictAction onConflictAction,
                                 Datum *ybctid,
                                 YBCPgTransactionSetting transaction_setting);
>>>>>>> ffccc8e1

/*
 * Execute the insert outside of a transaction.
 * Assumes the caller checked that it is safe to do so.
 *
 * ybctid argument can be supplied to keep it consistent across shared inserts.
 * If non-zero, it will be used instead of generation, otherwise it will be set
 * to the generated value.
 */
extern void YBCExecuteNonTxnInsert(Relation rel,
								   TupleDesc tupleDesc,
								   HeapTuple tuple,
								   OnConflictAction onConflictAction);
extern void YBCExecuteNonTxnInsertForDb(Oid dboid,
										Relation rel,
										TupleDesc tupleDesc,
										HeapTuple tuple,
										OnConflictAction onConflictAction,
										Datum *ybctid);

/*
 * Insert a tuple into the an index's backing YugaByte index table.
 */
extern void YBCExecuteInsertIndex(Relation rel,
								  Datum *values,
								  bool *isnull,
								  ItemPointer tid,
								  const uint64_t* backfill_write_time,
								  yb_bind_for_write_function callback,
								  void *indexstate);
extern void YBCExecuteInsertIndexForDb(Oid dboid,
									   Relation rel,
									   Datum* values,
									   bool* isnull,
									   ItemPointer tid,
									   const uint64_t* backfill_write_time,
									   yb_bind_for_write_function callback,
									   void *indexstate);

/*
 * Delete a tuple (identified by ybctid) from a YugaByte table.
 * If this is a single row op we will return false in the case that there was
 * no row to delete. This can occur because we do not first perform a scan if
 * it is a single row op. 'changingPart' indicates if this delete is part of an
 * UPDATE operation on a partitioned table that moves a row from one partition
 * to anoter.
 */
extern bool YBCExecuteDelete(Relation rel,
							 TupleTableSlot *planSlot,
							 List *returning_columns,
							 bool target_tuple_fetched,
							 YBCPgTransactionSetting transaction_setting,
							 bool changingPart,
							 EState *estate);
/*
 * Delete a tuple (identified by index columns and base table ybctid) from an
 * index's backing YugaByte index table.
 */
extern void YBCExecuteDeleteIndex(Relation index,
                                  Datum *values,
                                  bool *isnull,
                                  Datum ybctid,
								  yb_bind_for_write_function callback,
								  void *indexstate);
/*
 * Update a row (identified by ybctid) in a YugaByte table.
 * If this is a single row op we will return false in the case that there was
 * no row to update. This can occur because we do not first perform a scan if
 * it is a single row op.
 */
extern bool YBCExecuteUpdate(ResultRelInfo *resultRelInfo,
							 TupleTableSlot *planSlot,
							 TupleTableSlot *slot,
							 HeapTuple oldtuple,
							 EState *estate,
							 ModifyTable *mt_plan,
							 bool target_tuple_fetched,
							 YBCPgTransactionSetting transaction_setting,
							 Bitmapset *updatedCols,
							 bool canSetTag);

/*
 * Update a row (identified by the roleid) in a pg_yb_role_profile. This is a
 * stripped down and specific version of YBCExecuteUpdate. It is used by
 * auth.c, since the typical method of writing does not work at that stage of
 * the DB initialization.
 *
 * Returns true if a row was updated.
 */
extern bool YBCExecuteUpdateLoginAttempts(Oid roleid,
										  int failed_attempts,
										  char rolprfstatus);
/*
 * Replace a row in a YugaByte table by first deleting an existing row
 * (identified by ybctid) and then inserting a tuple to replace it.
 * This allows us to update a row primary key.
 *
 * This will change ybctid of a row within a tuple.
 */
extern void YBCExecuteUpdateReplace(Relation rel,
								    TupleTableSlot *planSlot,
								    TupleTableSlot *slot,
								    EState *estate);

//------------------------------------------------------------------------------
// System tables modify-table API.
// For system tables we identify rows to update/delete directly by primary key
// and execute them directly (rather than needing to read ybctid first).
// TODO This should be used for regular tables whenever possible.

extern void YBCDeleteSysCatalogTuple(Relation rel, HeapTuple tuple);

extern void YBCUpdateSysCatalogTuple(Relation rel,
                                     HeapTuple oldtuple,
                                     HeapTuple tuple);
extern void YBCUpdateSysCatalogTupleForDb(Oid dboid,
                                          Relation rel,
                                          HeapTuple oldtuple,
                                          HeapTuple tuple);

//------------------------------------------------------------------------------
// Utility methods.

extern bool YBCIsSingleRowTxnCapableRel(ResultRelInfo *resultRelInfo);

extern Datum YBCGetYBTupleIdFromSlot(TupleTableSlot *slot);

extern Datum YBCGetYBTupleIdFromTuple(Relation rel,
									  HeapTuple tuple,
									  TupleDesc tupleDesc);

/*
 * Returns if a table has secondary indices.
 */
extern bool YBCRelInfoHasSecondaryIndices(ResultRelInfo *resultRelInfo);<|MERGE_RESOLUTION|>--- conflicted
+++ resolved
@@ -85,7 +85,6 @@
  * If non-zero, it will be used instead of generation, otherwise it will be set
  * to the generated value.
  */
-<<<<<<< HEAD
 extern void YBCExecuteInsert(Relation rel,
 							 TupleDesc tupleDesc,
 							 HeapTuple tuple,
@@ -95,20 +94,8 @@
 								  TupleDesc tupleDesc,
 								  HeapTuple tuple,
 								  OnConflictAction onConflictAction,
-								  Datum *ybctid);
-=======
-extern Oid YBCExecuteInsert(Relation rel,
-                            TupleDesc tupleDesc,
-                            HeapTuple tuple,
-                            OnConflictAction onConflictAction);
-extern Oid YBCExecuteInsertForDb(Oid dboid,
-                                 Relation rel,
-                                 TupleDesc tupleDesc,
-                                 HeapTuple tuple,
-                                 OnConflictAction onConflictAction,
-                                 Datum *ybctid,
-                                 YBCPgTransactionSetting transaction_setting);
->>>>>>> ffccc8e1
+								  Datum *ybctid,
+								  YBCPgTransactionSetting transaction_setting);
 
 /*
  * Execute the insert outside of a transaction.
