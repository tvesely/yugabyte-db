/*-------------------------------------------------------------------------
 *
 * miscadmin.h
 *	  This file contains general postgres administration and initialization
 *	  stuff that used to be spread out between the following files:
 *		globals.h						global variables
 *		pdir.h							directory path crud
 *		pinit.h							postgres initialization
 *		pmod.h							processing modes
 *	  Over time, this has also become the preferred place for widely known
 *	  resource-limitation stuff, such as work_mem and check_stack_depth().
 *
 * Portions Copyright (c) 1996-2022, PostgreSQL Global Development Group
 * Portions Copyright (c) 1994, Regents of the University of California
 *
 * src/include/miscadmin.h
 *
 * NOTES
 *	  some of the information in this file should be moved to other files.
 *
 *-------------------------------------------------------------------------
 */
#ifndef MISCADMIN_H
#define MISCADMIN_H

#include <signal.h>

#include "datatype/timestamp.h" /* for TimestampTz */
#include "pgtime.h"				/* for pg_time_t */

#include "postgres.h"			/* for HeapTuple */
#include "access/htup.h"		/* for HeapTuple */

#define InvalidPid				(-1)


/*****************************************************************************
 *	  System interrupt and critical section handling
 *
 * There are two types of interrupts that a running backend needs to accept
 * without messing up its state: QueryCancel (SIGINT) and ProcDie (SIGTERM).
 * In both cases, we need to be able to clean up the current transaction
 * gracefully, so we can't respond to the interrupt instantaneously ---
 * there's no guarantee that internal data structures would be self-consistent
 * if the code is interrupted at an arbitrary instant.  Instead, the signal
 * handlers set flags that are checked periodically during execution.
 *
 * The CHECK_FOR_INTERRUPTS() macro is called at strategically located spots
 * where it is normally safe to accept a cancel or die interrupt.  In some
 * cases, we invoke CHECK_FOR_INTERRUPTS() inside low-level subroutines that
 * might sometimes be called in contexts that do *not* want to allow a cancel
 * or die interrupt.  The HOLD_INTERRUPTS() and RESUME_INTERRUPTS() macros
 * allow code to ensure that no cancel or die interrupt will be accepted,
 * even if CHECK_FOR_INTERRUPTS() gets called in a subroutine.  The interrupt
 * will be held off until CHECK_FOR_INTERRUPTS() is done outside any
 * HOLD_INTERRUPTS() ... RESUME_INTERRUPTS() section.
 *
 * There is also a mechanism to prevent query cancel interrupts, while still
 * allowing die interrupts: HOLD_CANCEL_INTERRUPTS() and
 * RESUME_CANCEL_INTERRUPTS().
 *
 * Note that ProcessInterrupts() has also acquired a number of tasks that
 * do not necessarily cause a query-cancel-or-die response.  Hence, it's
 * possible that it will just clear InterruptPending and return.
 *
 * INTERRUPTS_PENDING_CONDITION() can be checked to see whether an
 * interrupt needs to be serviced, without trying to do so immediately.
 * Some callers are also interested in INTERRUPTS_CAN_BE_PROCESSED(),
 * which tells whether ProcessInterrupts is sure to clear the interrupt.
 *
 * Special mechanisms are used to let an interrupt be accepted when we are
 * waiting for a lock or when we are waiting for command input (but, of
 * course, only if the interrupt holdoff counter is zero).  See the
 * related code for details.
 *
 * A lost connection is handled similarly, although the loss of connection
 * does not raise a signal, but is detected when we fail to write to the
 * socket. If there was a signal for a broken connection, we could make use of
 * it by setting ClientConnectionLost in the signal handler.
 *
 * A related, but conceptually distinct, mechanism is the "critical section"
 * mechanism.  A critical section not only holds off cancel/die interrupts,
 * but causes any ereport(ERROR) or ereport(FATAL) to become ereport(PANIC)
 * --- that is, a system-wide reset is forced.  Needless to say, only really
 * *critical* code should be marked as a critical section!	Currently, this
 * mechanism is only used for XLOG-related code.
 *
 *****************************************************************************/

/* in globals.c */
/* these are marked volatile because they are set by signal handlers: */
extern PGDLLIMPORT volatile sig_atomic_t InterruptPending;
extern PGDLLIMPORT volatile sig_atomic_t QueryCancelPending;
extern PGDLLIMPORT volatile sig_atomic_t ProcDiePending;
extern PGDLLIMPORT volatile sig_atomic_t IdleInTransactionSessionTimeoutPending;
extern PGDLLIMPORT volatile sig_atomic_t IdleSessionTimeoutPending;
extern PGDLLIMPORT volatile sig_atomic_t ProcSignalBarrierPending;
extern PGDLLIMPORT volatile sig_atomic_t LogMemoryContextPending;
extern PGDLLIMPORT volatile sig_atomic_t IdleStatsUpdateTimeoutPending;

extern PGDLLIMPORT volatile sig_atomic_t CheckClientConnectionPending;
extern PGDLLIMPORT volatile sig_atomic_t ClientConnectionLost;

/* these are marked volatile because they are examined by signal handlers: */
extern PGDLLIMPORT volatile uint32 InterruptHoldoffCount;
extern PGDLLIMPORT volatile uint32 QueryCancelHoldoffCount;
extern PGDLLIMPORT volatile uint32 CritSectionCount;

/* in tcop/postgres.c */
extern void ProcessInterrupts(void);

/* Test whether an interrupt is pending */
#ifndef WIN32
#define INTERRUPTS_PENDING_CONDITION() \
	(unlikely(InterruptPending))
#else
#define INTERRUPTS_PENDING_CONDITION() \
	(unlikely(UNBLOCKED_SIGNAL_QUEUE()) ? pgwin32_dispatch_queued_signals() : 0, \
	 unlikely(InterruptPending))
#endif

/* Service interrupt, if one is pending and it's safe to service it now */
#define CHECK_FOR_INTERRUPTS() \
do { \
	if (INTERRUPTS_PENDING_CONDITION()) \
		ProcessInterrupts(); \
} while(0)

/* Is ProcessInterrupts() guaranteed to clear InterruptPending? */
#define INTERRUPTS_CAN_BE_PROCESSED() \
	(InterruptHoldoffCount == 0 && CritSectionCount == 0 && \
	 QueryCancelHoldoffCount == 0)

#define HOLD_INTERRUPTS()  (InterruptHoldoffCount++)

#define RESUME_INTERRUPTS() \
do { \
	Assert(InterruptHoldoffCount > 0); \
	InterruptHoldoffCount--; \
} while(0)

#define HOLD_CANCEL_INTERRUPTS()  (QueryCancelHoldoffCount++)

#define RESUME_CANCEL_INTERRUPTS() \
do { \
	Assert(QueryCancelHoldoffCount > 0); \
	QueryCancelHoldoffCount--; \
} while(0)

#define START_CRIT_SECTION()  (CritSectionCount++)

#define END_CRIT_SECTION() \
do { \
	Assert(CritSectionCount > 0); \
	CritSectionCount--; \
} while(0)


/*****************************************************************************
 *	  globals.h --															 *
 *****************************************************************************/

/*
 * from utils/init/globals.c
 */
extern PGDLLIMPORT pid_t PostmasterPid;
extern PGDLLIMPORT bool IsPostmasterEnvironment;
extern PGDLLIMPORT bool IsUnderPostmaster;
extern PGDLLIMPORT bool IsBackgroundWorker;
extern PGDLLIMPORT bool IsBinaryUpgrade;

extern bool IsYsqlUpgrade;

extern PGDLLIMPORT bool ExitOnAnyError;

extern PGDLLIMPORT char *DataDir;
extern PGDLLIMPORT int data_directory_mode;

extern PGDLLIMPORT int NBuffers;
extern PGDLLIMPORT int MaxBackends;
extern PGDLLIMPORT int MaxConnections;
extern PGDLLIMPORT int max_worker_processes;
extern PGDLLIMPORT int max_parallel_workers;

extern PGDLLIMPORT int MyProcPid;
extern PGDLLIMPORT pg_time_t MyStartTime;
extern PGDLLIMPORT TimestampTz MyStartTimestamp;
extern PGDLLIMPORT struct Port *MyProcPort;
extern PGDLLIMPORT struct Latch *MyLatch;
extern PGDLLIMPORT int32 MyCancelKey;
extern PGDLLIMPORT int MyPMChildSlot;

extern PGDLLIMPORT char OutputFileName[];
extern PGDLLIMPORT char my_exec_path[];
extern PGDLLIMPORT char pkglib_path[];

#ifdef EXEC_BACKEND
extern PGDLLIMPORT char postgres_exec_path[];
#endif

/*
 * done in storage/backendid.h for now.
 *
 * extern BackendId    MyBackendId;
 */
extern PGDLLIMPORT Oid MyDatabaseId;

extern PGDLLIMPORT Oid MyDatabaseTableSpace;

extern PGDLLIMPORT bool MyDatabaseColocated;

extern PGDLLIMPORT Oid YbDatabaseIdForNewObjectId;

extern PGDLLIMPORT bool MyColocatedDatabaseLegacy;

extern PGDLLIMPORT bool YbTablegroupCatalogExists;

extern PGDLLIMPORT bool YbLoginProfileCatalogsExist;

/*
 * Date/Time Configuration
 *
 * DateStyle defines the output formatting choice for date/time types:
 *	USE_POSTGRES_DATES specifies traditional Postgres format
 *	USE_ISO_DATES specifies ISO-compliant format
 *	USE_SQL_DATES specifies Oracle/Ingres-compliant format
 *	USE_GERMAN_DATES specifies German-style dd.mm/yyyy
 *
 * DateOrder defines the field order to be assumed when reading an
 * ambiguous date (anything not in YYYY-MM-DD format, with a four-digit
 * year field first, is taken to be ambiguous):
 *	DATEORDER_YMD specifies field order yy-mm-dd
 *	DATEORDER_DMY specifies field order dd-mm-yy ("European" convention)
 *	DATEORDER_MDY specifies field order mm-dd-yy ("US" convention)
 *
 * In the Postgres and SQL DateStyles, DateOrder also selects output field
 * order: day comes before month in DMY style, else month comes before day.
 *
 * The user-visible "DateStyle" run-time parameter subsumes both of these.
 */

/* valid DateStyle values */
#define USE_POSTGRES_DATES		0
#define USE_ISO_DATES			1
#define USE_SQL_DATES			2
#define USE_GERMAN_DATES		3
#define USE_XSD_DATES			4

/* valid DateOrder values */
#define DATEORDER_YMD			0
#define DATEORDER_DMY			1
#define DATEORDER_MDY			2

extern PGDLLIMPORT int DateStyle;
extern PGDLLIMPORT int DateOrder;

/*
 * IntervalStyles
 *	 INTSTYLE_POSTGRES			   Like Postgres < 8.4 when DateStyle = 'iso'
 *	 INTSTYLE_POSTGRES_VERBOSE	   Like Postgres < 8.4 when DateStyle != 'iso'
 *	 INTSTYLE_SQL_STANDARD		   SQL standard interval literals
 *	 INTSTYLE_ISO_8601			   ISO-8601-basic formatted intervals
 */
#define INTSTYLE_POSTGRES			0
#define INTSTYLE_POSTGRES_VERBOSE	1
#define INTSTYLE_SQL_STANDARD		2
#define INTSTYLE_ISO_8601			3

extern PGDLLIMPORT int IntervalStyle;

#define MAXTZLEN		10		/* max TZ name len, not counting tr. null */

extern PGDLLIMPORT bool enableFsync;
extern PGDLLIMPORT bool allowSystemTableMods;
extern PGDLLIMPORT int work_mem;
extern PGDLLIMPORT double hash_mem_multiplier;
extern PGDLLIMPORT int maintenance_work_mem;
extern PGDLLIMPORT int max_parallel_maintenance_workers;

extern PGDLLIMPORT int VacuumCostPageHit;
extern PGDLLIMPORT int VacuumCostPageMiss;
extern PGDLLIMPORT int VacuumCostPageDirty;
extern PGDLLIMPORT int VacuumCostLimit;
extern PGDLLIMPORT double VacuumCostDelay;

extern PGDLLIMPORT int64 VacuumPageHit;
extern PGDLLIMPORT int64 VacuumPageMiss;
extern PGDLLIMPORT int64 VacuumPageDirty;

extern PGDLLIMPORT int VacuumCostBalance;
extern PGDLLIMPORT bool VacuumCostActive;


/* in tcop/postgres.c */

#if defined(__ia64__) || defined(__ia64)
typedef struct
{
	char	   *stack_base_ptr;
	char	   *register_stack_base_ptr;
} pg_stack_base_t;
#else
typedef char *pg_stack_base_t;
#endif

extern pg_stack_base_t set_stack_base(void);
extern void restore_stack_base(pg_stack_base_t base);
extern void check_stack_depth(void);
extern bool stack_is_too_deep(void);

/* in tcop/utility.c */
extern void PreventCommandIfReadOnly(const char *cmdname);
extern void PreventCommandIfParallelMode(const char *cmdname);
extern void PreventCommandDuringRecovery(const char *cmdname);

/* in utils/misc/guc.c */
extern PGDLLIMPORT int trace_recovery_messages;
extern int	trace_recovery(int trace_level);

/*****************************************************************************
 *	  pdir.h --																 *
 *			POSTGRES directory path definitions.                             *
 *****************************************************************************/

/* flags to be OR'd to form sec_context */
#define SECURITY_LOCAL_USERID_CHANGE	0x0001
#define SECURITY_RESTRICTED_OPERATION	0x0002
#define SECURITY_NOFORCE_RLS			0x0004

extern PGDLLIMPORT char *DatabasePath;

/* now in utils/init/miscinit.c */
extern void InitPostmasterChild(void);
extern void InitStandaloneProcess(const char *argv0);
extern void SwitchToSharedLatch(void);
extern void SwitchBackToLocalLatch(void);

typedef enum BackendType
{
	B_INVALID = 0,
	B_AUTOVAC_LAUNCHER,
	B_AUTOVAC_WORKER,
	B_BACKEND,
	B_BG_WORKER,
	B_BG_WRITER,
	B_CHECKPOINTER,
	B_STARTUP,
	B_WAL_RECEIVER,
	B_WAL_SENDER,
	B_WAL_WRITER,
	B_ARCHIVER,
	B_LOGGER,
} BackendType;

extern PGDLLIMPORT BackendType MyBackendType;

extern const char *GetBackendTypeDesc(BackendType backendType);

extern void SetDatabasePath(const char *path);
extern void checkDataDir(void);
extern void SetDataDir(const char *dir);
extern void ChangeToDataDir(void);

extern char *GetUserNameFromId(Oid roleid, bool noerr);
extern Oid	GetUserId(void);
extern Oid	GetOuterUserId(void);
extern Oid	GetSessionUserId(void);
extern Oid	GetAuthenticatedUserId(void);
extern void GetUserIdAndSecContext(Oid *userid, int *sec_context);
extern void SetUserIdAndSecContext(Oid userid, int sec_context);
extern bool InLocalUserIdChange(void);
extern bool InSecurityRestrictedOperation(void);
extern bool InNoForceRLSOperation(void);
extern void GetUserIdAndContext(Oid *userid, bool *sec_def_context);
extern void SetUserIdAndContext(Oid userid, bool sec_def_context);
extern void InitializeSessionUserId(const char *rolename, Oid useroid);
extern void InitializeSessionUserIdStandalone(void);
extern void SetSessionAuthorization(Oid userid, bool is_superuser);
extern Oid	GetCurrentRoleId(void);
extern void SetCurrentRoleId(Oid roleid, bool is_superuser);

/* in utils/misc/superuser.c */
extern bool superuser(void);	/* current user is superuser */
extern bool superuser_arg(Oid roleid);	/* given user is superuser */


/*****************************************************************************
 *	  pmod.h --																 *
 *			POSTGRES processing mode definitions.                            *
 *****************************************************************************/

/*
 * Description:
 *		There are three processing modes in POSTGRES.  They are
 * BootstrapProcessing or "bootstrap," InitProcessing or
 * "initialization," and NormalProcessing or "normal."
 *
 * The first two processing modes are used during special times. When the
 * system state indicates bootstrap processing, transactions are all given
 * transaction id "one" and are consequently guaranteed to commit. This mode
 * is used during the initial generation of template databases.
 *
 * Initialization mode: used while starting a backend, until all normal
 * initialization is complete.  Some code behaves differently when executed
 * in this mode to enable system bootstrapping.
 *
 * If a POSTGRES backend process is in normal mode, then all code may be
 * executed normally.
 */

typedef enum ProcessingMode
{
	BootstrapProcessing,		/* bootstrap creation of template database */
	InitProcessing,				/* initializing system */
	NormalProcessing			/* normal processing */
} ProcessingMode;

extern PGDLLIMPORT ProcessingMode Mode;

#define IsBootstrapProcessingMode() (Mode == BootstrapProcessing)
#define IsInitProcessingMode()		(Mode == InitProcessing)
#define IsNormalProcessingMode()	(Mode == NormalProcessing)

#define GetProcessingMode() Mode

#define SetProcessingMode(mode) \
	do { \
		AssertArg((mode) == BootstrapProcessing || \
				  (mode) == InitProcessing || \
				  (mode) == NormalProcessing); \
		Mode = (mode); \
	} while(0)


/*
 * Auxiliary-process type identifiers.  These used to be in bootstrap.h
 * but it seems saner to have them here, with the ProcessingMode stuff.
 * The MyAuxProcType global is defined and set in auxprocess.c.
 *
 * Make sure to list in the glossary any items you add here.
 */

typedef enum
{
	NotAnAuxProcess = -1,
	StartupProcess = 0,
	BgWriterProcess,
	ArchiverProcess,
	CheckpointerProcess,
	WalWriterProcess,
	WalReceiverProcess,

	NUM_AUXPROCTYPES			/* Must be last! */
} AuxProcType;

extern PGDLLIMPORT AuxProcType MyAuxProcType;

#define AmStartupProcess()			(MyAuxProcType == StartupProcess)
#define AmBackgroundWriterProcess() (MyAuxProcType == BgWriterProcess)
#define AmArchiverProcess()			(MyAuxProcType == ArchiverProcess)
#define AmCheckpointerProcess()		(MyAuxProcType == CheckpointerProcess)
#define AmWalWriterProcess()		(MyAuxProcType == WalWriterProcess)
#define AmWalReceiverProcess()		(MyAuxProcType == WalReceiverProcess)


/*****************************************************************************
 *	  pinit.h --															 *
 *			POSTGRES initialization and cleanup definitions.                 *
 *****************************************************************************/

/* in utils/init/postinit.c */
extern void pg_split_opts(char **argv, int *argcp, const char *optstr);
extern void InitializeMaxBackends(void);
<<<<<<< HEAD
extern void InitPostgres(const char *in_dbname, Oid dboid,
						 const char *username, Oid useroid,
						 bool load_session_libraries,
						 bool override_allow_connections,
						 char *out_dbname);
=======
extern void InitPostgres(const char *in_dbname, Oid dboid, const char *username,
			 Oid useroid, char *out_dbname, uint64_t *session_id,
			 bool override_allow_connections);
>>>>>>> 340212f0
extern void BaseInit(void);

/* in utils/init/miscinit.c */
extern PGDLLIMPORT bool IgnoreSystemIndexes;
extern PGDLLIMPORT bool process_shared_preload_libraries_in_progress;
extern PGDLLIMPORT bool process_shared_preload_libraries_done;
extern PGDLLIMPORT bool process_shmem_requests_in_progress;
extern PGDLLIMPORT char *session_preload_libraries_string;
extern PGDLLIMPORT char *shared_preload_libraries_string;
extern PGDLLIMPORT char *local_preload_libraries_string;

extern void CreateDataDirLockFile(bool amPostmaster);
extern void CreateSocketLockFile(const char *socketfile, bool amPostmaster,
								 const char *socketDir);
extern void TouchSocketLockFiles(void);
extern void AddToDataDirLockFile(int target_line, const char *str);
extern bool RecheckDataDirLockFile(void);
extern void ValidatePgVersion(const char *path);
extern void process_shared_preload_libraries(void);
extern void process_session_preload_libraries(void);
extern void process_shmem_requests(void);
extern void pg_bindtextdomain(const char *domain);
extern bool has_rolreplication(Oid roleid);

typedef void (*shmem_request_hook_type) (void);
extern PGDLLIMPORT shmem_request_hook_type shmem_request_hook;

/* in executor/nodeHash.c */
extern size_t get_hash_memory_limit(void);

#endif							/* MISCADMIN_H */<|MERGE_RESOLUTION|>--- conflicted
+++ resolved
@@ -471,17 +471,12 @@
 /* in utils/init/postinit.c */
 extern void pg_split_opts(char **argv, int *argcp, const char *optstr);
 extern void InitializeMaxBackends(void);
-<<<<<<< HEAD
 extern void InitPostgres(const char *in_dbname, Oid dboid,
 						 const char *username, Oid useroid,
 						 bool load_session_libraries,
 						 bool override_allow_connections,
-						 char *out_dbname);
-=======
-extern void InitPostgres(const char *in_dbname, Oid dboid, const char *username,
-			 Oid useroid, char *out_dbname, uint64_t *session_id,
-			 bool override_allow_connections);
->>>>>>> 340212f0
+						 char *out_dbname,
+						 uint64_t *session_id);
 extern void BaseInit(void);
 
 /* in utils/init/miscinit.c */
