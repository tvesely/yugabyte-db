/*
 * Copyright 2019 YugaByte, Inc. and Contributors
 *
 * Licensed under the Polyform Free Trial License 1.0.0 (the "License"); you
 * may not use this file except in compliance with the License. You
 * may obtain a copy of the License at
 *
 *     https://github.com/YugaByte/yugabyte-db/blob/master/licenses/POLYFORM-FREE-TRIAL-LICENSE-1.0.0.txt
 */


package com.yugabyte.yw.cloud;

import com.fasterxml.jackson.databind.ObjectMapper;

import java.io.InputStream;
import java.io.IOException;
import java.util.ArrayList;
import java.util.HashMap;
import java.util.Iterator;
import java.util.List;
import java.util.Map;
import java.util.UUID;

import com.typesafe.config.Config;

import com.google.inject.Singleton;
import com.yugabyte.yw.commissioner.Common;
import com.yugabyte.yw.common.ApiResponse;
import com.yugabyte.yw.models.PriceComponent;
import org.slf4j.Logger;
import org.slf4j.LoggerFactory;

import com.fasterxml.jackson.databind.JsonNode;
import com.google.inject.Inject;
import com.yugabyte.yw.common.ApiHelper;
import com.yugabyte.yw.models.InstanceType;
import com.yugabyte.yw.models.InstanceType.InstanceTypeDetails;
import com.yugabyte.yw.models.InstanceType.VolumeType;
import com.yugabyte.yw.models.Provider;
import com.yugabyte.yw.models.Region;

import play.Environment;
import play.libs.Json;
import play.mvc.Result;

import static play.mvc.Http.Status.INTERNAL_SERVER_ERROR;

// TODO: move pricing data fetch to ybcloud.
@Singleton
public class AWSInitializer extends AbstractInitializer {
  private static final boolean enableVerboseLogging = false;
  // Config names
  static final String YB_VOLUME_INFO_VOLUME_COUNT = "yb.volumeInfo.volume_count";

  private List<Map<String, String>> ec2AvailableInstances = new ArrayList<>();
  private Provider provider;
  private final Config config;

  @Inject
  Environment environment;

  @Inject
  public AWSInitializer(Config config) {
    this.config = config;
  }

  /**
   * Entry point to initialize AWS. This will create the various InstanceTypes and their
   * corresponding PriceComponents per Region for AWS as well as the EBS pricing info.
   *
   * @param customerUUID UUID of the Customer.
   * @param providerUUID UUID of the Customer's configured AWS.
   * @return A response result that can be returned to the user to indicate success/failure.
   */
  @Override
  public Result initialize(UUID customerUUID, UUID providerUUID) {
    try {
      provider = Provider.get(customerUUID, providerUUID);

      LOG.info("Initializing AWS instance type and pricing info.");
      LOG.info("This operation may take a few minutes...");
      // Get the price Json object stored locally at conf/aws_pricing.
      for (Region region : provider.regions) {
        JsonNode regionJson = null;
        try {
          InputStream regionStream = environment.resourceAsStream("aws_pricing/" + region.code);
          ObjectMapper mapper = new ObjectMapper();
          regionJson = mapper.readTree(regionStream);
        } catch (IOException e) {
          LOG.error("Failed to parse region metadata from region ", region.code);
          return ApiResponse.error(INTERNAL_SERVER_ERROR, e.getMessage());
        }

        // The products sub-document has the list of EC2 products along with the SKU, its format is:
        //    {
        //      ...
        //      "products" : {
        //        <productDetailsJson, which is a list of product details>
        //      }
        //    }
        JsonNode productDetailsListJson = regionJson.get("products");

        // The "terms" or price details json object has the following format:
        //  "terms" : {
        //    "OnDemand" : {
        //      <onDemandJson, which is a list of price details objects>
        //    }
        //  }
        JsonNode onDemandJson = regionJson.get("terms").get("OnDemand");

        storeEBSPriceComponents(productDetailsListJson, onDemandJson);
        storeInstancePriceComponents(productDetailsListJson, onDemandJson);
        parseProductDetailsList(productDetailsListJson);

        // Create the instance types.
        storeInstanceTypeInfoToDB();
      }
      LOG.info("Successfully finished parsing pricing info.");
    } catch (Exception e) {
      LOG.error("AWS initialize failed", e);
      return ApiResponse.error(INTERNAL_SERVER_ERROR, e.getMessage());
    }

    return ApiResponse.success("AWS Initialized.");
  }

  /**
   * This will store the PriceComponents corresponding to EBS. Example IO1 size json blobs:
   * "KA7RG53ZHMXMZFAF" : {
   * "KA7RG53ZHMXMZFAF.JRTCKXETXF" : {
   * "offerTermCode" : "JRTCKXETXF",
   * "sku" : "KA7RG53ZHMXMZFAF",
   * "effectiveDate" : "2017-06-01T00:00:00Z",
   * "priceDimensions" : {
   * "KA7RG53ZHMXMZFAF.JRTCKXETXF.6YS6EN2CT7" : {
   * "rateCode" : "KA7RG53ZHMXMZFAF.JRTCKXETXF.6YS6EN2CT7",
   * "description" : "$0.145 per GB-month of Provisioned IOPS SSD (io1)  provisioned storage - EU (London)",
   * "beginRange" : "0",
   * "endRange" : "Inf",
   * "unit" : "GB-Mo",
   * "pricePerUnit" : {
   * "USD" : "0.1450000000"
   * },
   * "appliesTo" : [ ]
   * }
   * },
   * "termAttributes" : { }
   * }
   * },
   * "KA7RG53ZHMXMZFAF" : {
   * "sku" : "KA7RG53ZHMXMZFAF",
   * "productFamily" : "Storage",
   * "attributes" : {
   * "servicecode" : "AmazonEC2",
   * "location" : "EU (London)",
   * "locationType" : "AWS Region",
   * "storageMedia" : "SSD-backed",
   * "volumeType" : "Provisioned IOPS",
   * "maxVolumeSize" : "16 TiB",
   * "maxIopsvolume" : "20000",
   * "maxThroughputvolume" : "320 MB/sec",
   * "usagetype" : "EUW2-EBS:VolumeUsage.piops",
   * "operation" : ""
   * }
   * },
   *
   * @param productDetailsListJson Products sub-document with list of EC2 products along with SKU.
   * @param onDemandJson           Price details json object.
   */
  private void storeEBSPriceComponents(JsonNode productDetailsListJson, JsonNode onDemandJson) {
    LOG.info("Parsing product details list to store pricing info");
    for (JsonNode productDetailsJson : productDetailsListJson) {
      String sku = productDetailsJson.get("sku").textValue();
      JsonNode attributesJson = productDetailsJson.get("attributes");
      JsonNode regionJson = attributesJson.get("location");
      if (regionJson == null) {
        if (enableVerboseLogging) {
          LOG.error("No region available for product SKU " + sku + ". Skipping.");
        }
        continue;
      }
      Region region = Region.find.query().where()
        .eq("provider_uuid", provider.uuid)
        .eq("name", regionJson.textValue())
        .findOne();
      if (region == null) {
        if (enableVerboseLogging) {
          LOG.error("No region " + regionJson.textValue() + " available");
        }
        continue;
      }
      if (productDetailsJson.get("productFamily") != null) {
        switch (productDetailsJson.get("productFamily").textValue()) {
          case "Storage":
            JsonNode volumeType = attributesJson.get("volumeType");
            if (volumeType.textValue().equals("Provisioned IOPS")) {
              storeEBSPriceComponent(sku, PublicCloudConstants.IO1_SIZE, region, onDemandJson);
            } else if (volumeType.textValue().equals("General Purpose")) {
              storeEBSPriceComponent(sku, PublicCloudConstants.GP2_SIZE, region, onDemandJson);
            }
            break;
          case "System Operation":
            if (attributesJson.get("group").textValue().equals("EBS IOPS")) {
              storeEBSPriceComponent(sku, PublicCloudConstants.IO1_PIOPS, region, onDemandJson);
            }
            break;
          default:
            break;
        }
      }
    }
  }

  /**
   * Given info about a single EBS item (size/piops) in a specific region, store its PriceComponent.
   *
   * @param sku           SKU of the EBS item in its region.
   * @param componentCode Code for the EBS item (e.g. io1.size).
   * @param region        The region the EBS item is in (e.g. us-west2).
   * @param onDemandJson  Price details json object.
   */
  private void storeEBSPriceComponent(String sku, String componentCode, Region region,
                                      JsonNode onDemandJson) {
    // Then create the pricing component object by grabbing the first item (should only have one)
    // and populating the PriceDetails with all the relevant information
    PriceComponent.PriceDetails priceDetails = new PriceComponent.PriceDetails();
    JsonNode product = onDemandJson.get(sku).elements().next();
    JsonNode priceDimensions = product.get("priceDimensions").elements().next();

    // Get the currency & price per unit
    String currency = priceDimensions.get("pricePerUnit").fields().next().getKey();
    String pricePerUnit = priceDimensions.get("pricePerUnit").get(currency).textValue();
    String unit = priceDimensions.get("unit").textValue().toUpperCase();
    if (!(unit.endsWith("-MO") || unit.endsWith("MONTH"))) {
      throw new RuntimeException("Unit is not per month: " + unit);
    }
    priceDetails.currency = PriceComponent.PriceDetails.Currency.valueOf(currency);
    priceDetails.setUnitFromString(unit);
    priceDetails.pricePerUnit = Double.parseDouble(pricePerUnit);
    priceDetails.pricePerMonth = priceDetails.pricePerUnit;
    priceDetails.pricePerDay = priceDetails.pricePerMonth / 30.0;
    priceDetails.pricePerHour = priceDetails.pricePerDay / 24.0;

    // Get everything else
    priceDetails.description = priceDimensions.get("description").textValue();
    priceDetails.effectiveDate = product.get("effectiveDate").textValue();

    // Save to db
    PriceComponent.upsert(provider.code, region.code, componentCode, priceDetails);
  }

  /**
   * This will store the PriceComponent corresponding to the InstanceType itself.
   * Each price detail object has the format:
   * "DQ578CGN99KG6ECF" : {
   * "DQ578CGN99KG6ECF.JRTCKXETXF" : {
   * "offerTermCode" : "JRTCKXETXF",
   * "sku" : "DQ578CGN99KG6ECF",
   * "effectiveDate" : "2016-08-01T00:00:00Z",
   * "priceDimensions" : {
   * "DQ578CGN99KG6ECF.JRTCKXETXF.6YS6EN2CT7" : {
   * "rateCode" : "DQ578CGN99KG6ECF.JRTCKXETXF.6YS6EN2CT7",
   * "description" : "$4.931 per On Demand Windows hs1.8xlarge Instance Hour",
   * "beginRange" : "0",
   * "endRange" : "Inf",
   * "unit" : "Hrs",
   * "pricePerUnit" : {
   * "USD" : "4.9310000000"
   * },
   * "appliesTo" : [ ]
   * }
   * },
   * "termAttributes" : { }
   * }
   * }
   *
   * @param productDetailsListJson Products sub-document with list of EC2 products along with SKU.
   * @param onDemandJson           Price details json object.
   */
  private void storeInstancePriceComponents(JsonNode productDetailsListJson,
                                            JsonNode onDemandJson) {

    // Get SKUs associated with Instances
    LOG.info("Parsing product details list to store pricing info");
    for (JsonNode productDetailsJson : productDetailsListJson) {

      Map<String, String> productAttrs = extractAllAttributes(productDetailsJson);
      boolean include = true;

      // Make sure this is a compute instance.
      include &= matches(productAttrs, "productFamily", FilterOp.Equals, "Compute Instance");
      // The service code should be 'AmazonEC2'.
      include &= matches(productAttrs, "servicecode", FilterOp.Equals, "AmazonEC2");
      // Filter by the OS we support.
      include &= (matches(productAttrs, "operatingSystem", FilterOp.Equals, "Linux"));
      // Pick the supported license models.
      include &= (matches(productAttrs, "licenseModel", FilterOp.Equals, "No License required") ||
        matches(productAttrs, "licenseModel", FilterOp.Equals, "NA"));
      // Pick the valid disk drive types.
      include &= (matches(productAttrs, "storage", FilterOp.Contains, "SSD") ||
        matches(productAttrs, "storage", FilterOp.Contains, "EBS"));
      // Make sure it is current generation.
      include &= matches(productAttrs, "currentGeneration", FilterOp.Equals, "Yes");
      // Make sure tenancy is shared.
      include &= matches(productAttrs, "tenancy", FilterOp.Equals, "Shared");
      // Make sure it is the base instance type.
      include &= matches(productAttrs, "preInstalledSw", FilterOp.Equals, "NA");
      // Make sure instance type is supported.
      include &= isInstanceTypeSupported(productAttrs);

      if (include) {
        JsonNode attributesJson = productDetailsJson.get("attributes");
        storeInstancePriceComponent(
          productDetailsJson.get("sku").textValue(),
          attributesJson.get("instanceType").textValue(),
          attributesJson.get("location").textValue(),
          onDemandJson);
      }
    }
  }

  /**
   * Given info about a single AWS InstanceType in a specific region, store its PriceComponent.
   *
   * @param sku          SKU of the InstanceType in its region.
   * @param instanceCode Code for the InstanceType (e.g. m3.medium).
   * @param regionName   Name for the region the InstanceType is in (e.g. "US West (Oregon)").
   * @param onDemandJson Price details json object.
   */
  private void storeInstancePriceComponent(String sku, String instanceCode, String regionName,
                                           JsonNode onDemandJson) {

    // First check that region exists
    Region region = Region.find.query().where()
      .eq("provider_uuid", provider.uuid)
      .eq("name", regionName)
      .findOne();
    if (region == null) {
      LOG.error("Region " + regionName + " not found. Skipping.");
      return;
    }

    // Then create the pricing component object by grabbing the first item (should only have one)
    // and populating the PriceDetails with all the relevant information
    PriceComponent.PriceDetails priceDetails = new PriceComponent.PriceDetails();
    JsonNode product = onDemandJson.get(sku).elements().next();
    JsonNode priceDimensions = product.get("priceDimensions").elements().next();

    // Get the currency & price per unit
    String currency = priceDimensions.get("pricePerUnit").fields().next().getKey();
    String pricePerUnit = priceDimensions.get("pricePerUnit").get(currency).textValue();
    String unit = priceDimensions.get("unit").textValue().toUpperCase();
    if (!(unit.equals("HRS") || unit.equals("HOURS"))) {
      throw new RuntimeException("Unit is not per hour: " + unit);
    }
    priceDetails.setUnitFromString(unit);
    priceDetails.currency = PriceComponent.PriceDetails.Currency.valueOf(currency);
    priceDetails.pricePerUnit = Double.parseDouble(pricePerUnit);
    priceDetails.pricePerHour = priceDetails.pricePerUnit;
    priceDetails.pricePerDay = priceDetails.pricePerUnit * 24.0;
    priceDetails.pricePerMonth = priceDetails.pricePerDay * 30.0;

    // Get everything else
    priceDetails.description = priceDimensions.get("description").textValue();
    priceDetails.effectiveDate = product.get("effectiveDate").textValue();

    // Save to db
    if (Double.parseDouble(pricePerUnit) != 0.0) {
      PriceComponent.upsert(provider.code, region.code, instanceCode, priceDetails);
    }
  }

  /**
   * Given a JSON blob containing details on various EC2 products, update the ec2AvailableInstances
   * map, which contains information on the various instances available through EC2. Each entry in
   * the product details map looks like:
   * "DQ578CGN99KG6ECF" : {
   * "sku" : "DQ578CGN99KG6ECF",
   * "productFamily" : "Compute Instance",
   * "attributes" : {
   * "servicecode" : "AmazonEC2",
   * "location" : "US East (N. Virginia)",
   * "locationType" : "AWS Region",
   * "instanceType" : "hs1.8xlarge",
   * "currentGeneration" : "No",
   * "instanceFamily" : "Storage optimized",
   * "vcpu" : "17",
   * "physicalProcessor" : "Intel Xeon E5-2650",
   * "clockSpeed" : "2 GHz",
   * "memory" : "117 GiB",
   * "storage" : "24 x 2000",
   * "networkPerformance" : "10 Gigabit",
   * "processorArchitecture" : "64-bit",
   * "tenancy" : "Shared",
   * "operatingSystem" : "Windows",
   * "licenseModel" : "License Included",
   * "usagetype" : "BoxUsage:hs1.8xlarge",
   * "operation" : "RunInstances:0002",
   * "preInstalledSw" : "NA"
   * }
   * }
   *
   * @param productDetailsListJson A JSON blob as described above.
   */
  private void parseProductDetailsList(JsonNode productDetailsListJson) {
    LOG.info("Parsing product details list");
    Iterator<JsonNode> productDetailsListIter = productDetailsListJson.elements();
    while (productDetailsListIter.hasNext()) {
      JsonNode productDetailsJson = productDetailsListIter.next();

      Map<String, String> productAttrs = extractAllAttributes(productDetailsJson);

      boolean include = true;

      // Make sure this is a compute instance.
      include &= matches(productAttrs, "productFamily", FilterOp.Equals, "Compute Instance");
      // The service code should be 'AmazonEC2'.
      include &= matches(productAttrs, "servicecode", FilterOp.Equals, "AmazonEC2");
      // Filter by the OS we support.
      include &= (matches(productAttrs, "operatingSystem", FilterOp.Equals, "Linux"));
      // Pick the supported license models.
      include &= (matches(productAttrs, "licenseModel", FilterOp.Equals, "No License required") ||
        matches(productAttrs, "licenseModel", FilterOp.Equals, "NA"));
      // Pick the valid disk drive types.
      include &= (matches(productAttrs, "storage", FilterOp.Contains, "SSD") ||
        matches(productAttrs, "storage", FilterOp.Contains, "EBS"));
      // Make sure it is current generation.
      include &= matches(productAttrs, "currentGeneration", FilterOp.Equals, "Yes");
      // Make sure tenancy is shared.
      include &= matches(productAttrs, "tenancy", FilterOp.Equals, "Shared");
      // Make sure it is the base instance type.
      include &= matches(productAttrs, "preInstalledSw", FilterOp.Equals, "NA");
      // Make sure instance type is supported.
      include &= isInstanceTypeSupported(productAttrs);

      if (!include) {
        if (enableVerboseLogging) {
          LOG.info("Skipping product");
        }
        continue;
      }

      if (enableVerboseLogging) {
        LOG.info("Found matching product with sku={}, instanceType={}", productAttrs.get("sku"),
          productAttrs.get("instanceType"));
      }
      ec2AvailableInstances.add(productAttrs);
    }
  }

  /**
   * Build a KVP Map for the attributes that make up a given product in the EC2 products JSON.
   *
   * @param productDetailsJson An entry in the EC2 product details JSON list.
   * @return A KVP Map for the attributes of the provided entry.
   */
  private Map<String, String> extractAllAttributes(JsonNode productDetailsJson) {
    Map<String, String> productAttrs = new HashMap<>();
    productAttrs.put("sku", productDetailsJson.get("sku").textValue());
    productAttrs.put("productFamily", productDetailsJson.get("productFamily") != null ?
      productDetailsJson.get("productFamily").textValue() : "");

    // Iterate over all the attributes.
    Iterator<String> iter = productDetailsJson.get("attributes").fieldNames();
    while (iter.hasNext()) {
      String key = iter.next();
      productAttrs.put(key, productDetailsJson.get("attributes").get(key).textValue());
    }
    if (enableVerboseLogging) {
      StringBuilder sb = new StringBuilder();
      sb.append("Product: sku=").append(productDetailsJson.get("sku").textValue());
      sb.append(", productFamily=").append(productDetailsJson.get("productFamily").textValue());
      for (String key : productAttrs.keySet()) {
        sb.append(", ").append(key).append("=").append(productAttrs.get(key));
      }
      LOG.info(sb.toString());
    }
    return productAttrs;
  }

  /**
   * Store information about the various instance types to the database. Uses UPSERT semantics if
   * the row for the instance type already exists.
   */
  private void storeInstanceTypeInfoToDB() {
    LOG.info("Storing AWS instance type and pricing info in Yugaware DB");
    // First reset all the JSON details of all entries in the table, as we are about to refresh it.
    Common.CloudType provider = Common.CloudType.aws;
    InstanceType.resetInstanceTypeDetailsForProvider(provider);
    String instanceTypeCode = null;

    for (Map<String, String> productAttrs : ec2AvailableInstances) {
      // Get the instance type.
      instanceTypeCode = productAttrs.get("instanceType");

      // The number of cores is the number of vcpu's.
      if (productAttrs.get("vcpu") == null) {
        String msg = "Error parsing sku=" + productAttrs.get("sku") + ", num vcpu missing";
        LOG.error(msg);
        throw new RuntimeException(msg);
      }
      Integer numCores = Integer.parseInt(productAttrs.get("vcpu"));

      // Parse the memory size.
      String memSizeStrGB = productAttrs.get("memory")
        .replaceAll("(?i) gib", "")
        .replaceAll(",", "");
      Double memSizeGB = Double.parseDouble(memSizeStrGB);

      Integer volumeCount;
      Integer volumeSizeGB;
      VolumeType volumeType;
      // Parse the local instance store details. Format of the raw data is one of the following:
      // 1 x 75 NVMe SSD
      // EBS only
      // 125 GB NVMe SSD
      // 1 x 800 SSD
      // 12 x 2000 HDD
      // 2 x 900 GB NVMe SSD
      String[] parts = productAttrs.get("storage").replaceAll(",", "").split(" ");
      if (parts.length < 4) {
        if (!productAttrs.get("storage").equals("EBS only")) {
          String msg = "Volume type not specified in product sku=" + productAttrs.get("sku") +
            ", storage={" + productAttrs.get("storage") + "}";
          LOG.error(msg);
          throw new UnsupportedOperationException(msg);
        } else {
<<<<<<< HEAD
          volumeCount = getVolumeCount();
=======
          volumeCount = YB_VOLUME_INFO_VOLUME_COUNT;
>>>>>>> 1a94d047
          volumeSizeGB = 250;
          volumeType = VolumeType.EBS;
        }
      } else {
        if (parts[1].equals("x")) {
          volumeCount = Integer.parseInt(parts[0]);
          volumeSizeGB = Integer.parseInt(parts[2]);
          if (parts[3].equals("GB")) {
            volumeType = VolumeType.valueOf(parts[4].toUpperCase());
          } else {
            volumeType = VolumeType.valueOf(parts[3].toUpperCase());
          }

        } else {
          volumeCount = 1;
          volumeSizeGB = Integer.parseInt(parts[0]);
          volumeType = VolumeType.valueOf(parts[2].toUpperCase());
        }
      }

      if (enableVerboseLogging) {
        LOG.info("Instance type entry ({}, {}): {} cores, {} GB RAM, {} x {} GB {}", provider.name(),
          instanceTypeCode, numCores, memSizeGB, volumeCount, volumeSizeGB, volumeType);
      }

      // Create the instance type model. If one already exists, overwrite it.
      InstanceType instanceType = InstanceType.get(provider.name(), instanceTypeCode);
      if (instanceType == null) {
        instanceType = new InstanceType();
      }
      InstanceTypeDetails details = instanceType.instanceTypeDetails;
      if (details == null) {
        details = new InstanceTypeDetails();
      }
      if (details.volumeDetailsList.isEmpty()) {
        details.setVolumeDetailsList(volumeCount, volumeSizeGB, volumeType);
      }
      if (details.tenancy == null) {
        details.tenancy = PublicCloudConstants.Tenancy.Shared;
      }
      // Update the object.
      InstanceType.upsert(provider.name(), instanceTypeCode, numCores, memSizeGB, details);
      if (enableVerboseLogging) {
        instanceType = InstanceType.get(provider.name(), instanceTypeCode);
        LOG.debug("Saving {} ({} cores, {}GB) with details {}", instanceType.idKey.toString(),
          instanceType.numCores, instanceType.memSizeGB, Json.stringify(Json.toJson(details)));
      }
    }
  }

  enum FilterOp {
    Equals,
    Contains,
  }

  private boolean matches(Map<String, String> objAttrs, String name, FilterOp op, String value) {
    switch (op) {
      case Equals:
        return value.equals(objAttrs.get(name));
      case Contains:
        return objAttrs.containsKey(name) && objAttrs.get(name).contains(value);
      default:
        return false;
    }
  }

  private boolean isInstanceTypeSupported(Map<String, String> productAttributes) {
    return InstanceType.AWS_INSTANCE_PREFIXES_SUPPORTED.stream().anyMatch(
      productAttributes.getOrDefault("instanceType", "")::startsWith);
  }

  /**
   * To get the default volume count for AWS insance types
   */
  private int getVolumeCount() {
    return config.getInt(YB_VOLUME_INFO_VOLUME_COUNT);
  }
}<|MERGE_RESOLUTION|>--- conflicted
+++ resolved
@@ -23,7 +23,6 @@
 import java.util.UUID;
 
 import com.typesafe.config.Config;
-
 import com.google.inject.Singleton;
 import com.yugabyte.yw.commissioner.Common;
 import com.yugabyte.yw.common.ApiResponse;
@@ -526,11 +525,7 @@
           LOG.error(msg);
           throw new UnsupportedOperationException(msg);
         } else {
-<<<<<<< HEAD
           volumeCount = getVolumeCount();
-=======
-          volumeCount = YB_VOLUME_INFO_VOLUME_COUNT;
->>>>>>> 1a94d047
           volumeSizeGB = 250;
           volumeType = VolumeType.EBS;
         }
